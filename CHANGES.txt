<<<<<<< HEAD
2.2.4
 * Deprecate Pig support (CASSANDRA-10542)
 * Reduce contention getting instances of CompositeType (CASSANDRA-10433)
Merged from 2.1:
=======
2.1.12
 * AssertionError: attempted to delete non-existing file CommitLog (CASSANDRA-10377)
 * Merge range tombstones during compaction (CASSANDRA-7953)
>>>>>>> 27c80117
 * (cqlsh) Distinguish negative and positive infinity in output (CASSANDRA-10523)
 * (cqlsh) allow custom time_format for COPY TO (CASSANDRA-8970)
 * Don't allow startup if the node's rack has changed (CASSANDRA-10242)
 * (cqlsh) show partial trace if incomplete after max_trace_wait (CASSANDRA-7645)


2.2.3
 * Avoid NoClassDefFoundError during DataDescriptor initialization on windows (CASSANDRA-10412)
 * Preserve case of quoted Role & User names (CASSANDRA-10394)
 * cqlsh pg-style-strings broken (CASSANDRA-10484)
 * Make Hadoop CF splits more polite to custom orderered partitioners (CASSANDRA-10400)
 * Fix the regression when using LIMIT with aggregates (CASSANDRA-10487)
Merged from 2.1:
 * Fix mmap file segment seeking to EOF (CASSANDRA-10478)
 * Allow LOCAL_JMX to be easily overridden (CASSANDRA-10275)
 * Mark nodes as dead even if they've already left (CASSANDRA-10205)
 * Update internal python driver used by cqlsh (CASSANDRA-10161, CASSANDRA-10507)


2.2.2
 * cqlsh prompt includes name of keyspace after failed `use` statement (CASSANDRA-10369)
 * Configurable page size in cqlsh (CASSANDRA-9855)
 * Defer default role manager setup until all nodes are on 2.2+ (CASSANDRA-9761)
 * Cancel transaction for sstables we wont redistribute index summary
   for (CASSANDRA-10270)
 * Handle missing RoleManager in config after upgrade to 2.2 (CASSANDRA-10209) 
 * Retry snapshot deletion after compaction and gc on Windows (CASSANDRA-10222)
 * Fix failure to start with space in directory path on Windows (CASSANDRA-10239)
 * Fix repair hang when snapshot failed (CASSANDRA-10057)
 * Fall back to 1/4 commitlog volume for commitlog_total_space on small disks
   (CASSANDRA-10199)
Merged from 2.1:
 * Bulk Loader API could not tolerate even node failure (CASSANDRA-10347)
 * Avoid misleading pushed notifications when multiple nodes
   share an rpc_address (CASSANDRA-10052)
 * Fix dropping undroppable when message queue is full (CASSANDRA-10113)
 * Fix potential ClassCastException during paging (CASSANDRA-10352)
 * Prevent ALTER TYPE from creating circular references (CASSANDRA-10339)
 * Fix cache handling of 2i and base tables (CASSANDRA-10155, 10359)
 * Fix NPE in nodetool compactionhistory (CASSANDRA-9758)
 * (Pig) support BulkOutputFormat as a URL parameter (CASSANDRA-7410)
 * BATCH statement is broken in cqlsh (CASSANDRA-10272)
 * Added configurable warning threshold for GC duration (CASSANDRA-8907)
 * (cqlsh) Make cqlsh PEP8 Compliant (CASSANDRA-10066)
 * (cqlsh) Fix error when starting cqlsh with --debug (CASSANDRA-10282)
 * Scrub, Cleanup and Upgrade do not unmark compacting until all operations
   have completed, regardless of the occurence of exceptions (CASSANDRA-10274)
 * Fix handling of streaming EOF (CASSANDRA-10206)
 * Only check KeyCache when it is enabled
 * Change streaming_socket_timeout_in_ms default to 1 hour (CASSANDRA-8611)
 * (cqlsh) update list of CQL keywords (CASSANDRA-9232)
 * Add nodetool gettraceprobability command (CASSANDRA-10234)
Merged from 2.0:
 * Fix rare race where older gossip states can be shadowed (CASSANDRA-10366)
 * Fix consolidating racks violating the RF contract (CASSANDRA-10238)
 * Disallow decommission when node is in drained state (CASSANDRA-8741)


2.2.1
 * Fix race during construction of commit log (CASSANDRA-10049)
 * Fix LeveledCompactionStrategyTest (CASSANDRA-9757)
 * Fix broken UnbufferedDataOutputStreamPlus.writeUTF (CASSANDRA-10203)
 * (cqlsh) add CLEAR command (CASSANDRA-10086)
 * Support string literals as Role names for compatibility (CASSANDRA-10135)
 * Allow count(*) and count(1) to be use as normal aggregation (CASSANDRA-10114)
 * An NPE is thrown if the column name is unknown for an IN relation (CASSANDRA-10043)
 * Apply commit_failure_policy to more errors on startup (CASSANDRA-9749)
 * Fix histogram overflow exception (CASSANDRA-9973)
 * Route gossip messages over dedicated socket (CASSANDRA-9237)
 * Add checksum to saved cache files (CASSANDRA-9265)
 * Log warning when using an aggregate without partition key (CASSANDRA-9737)
 * Avoid grouping sstables for anticompaction with DTCS (CASSANDRA-9900)
 * UDF / UDA execution time in trace (CASSANDRA-9723)
 * Fix broken internode SSL (CASSANDRA-9884)
Merged from 2.1:
 * Change streaming_socket_timeout_in_ms default to 1 hour (CASSANDRA-8611)
 * (cqlsh) update list of CQL keywords (CASSANDRA-9232)
 * Avoid race condition during read repair (CASSANDRA-9460)
 * (cqlsh) default load-from-file encoding to utf-8 (CASSANDRA-9898)
 * Avoid returning Permission.NONE when failing to query users table (CASSANDRA-10168)
 * (cqlsh) Allow encoding to be set through command line (CASSANDRA-10004)
 * Add new JMX methods to change local compaction strategy (CASSANDRA-9965)
 * Write hints for paxos commits (CASSANDRA-7342)
 * (cqlsh) Fix timestamps before 1970 on Windows, always
   use UTC for timestamp display (CASSANDRA-10000)
 * (cqlsh) Avoid overwriting new config file with old config
   when both exist (CASSANDRA-9777)
 * Release snapshot selfRef when doing snapshot repair (CASSANDRA-9998)
 * Cannot replace token does not exist - DN node removed as Fat Client (CASSANDRA-9871)
 * Fix handling of enable/disable autocompaction (CASSANDRA-9899)
 * Add consistency level to tracing ouput (CASSANDRA-9827)
 * Remove repair snapshot leftover on startup (CASSANDRA-7357)
 * Use random nodes for batch log when only 2 racks (CASSANDRA-8735)
 * Ensure atomicity inside thrift and stream session (CASSANDRA-7757)
 * Fix nodetool info error when the node is not joined (CASSANDRA-9031)
Merged from 2.0:
 * Make getFullyExpiredSSTables less expensive (CASSANDRA-9882)
 * Log when messages are dropped due to cross_node_timeout (CASSANDRA-9793)
 * Don't track hotness when opening from snapshot for validation (CASSANDRA-9382)


2.2.0
 * Allow the selection of columns together with aggregates (CASSANDRA-9767)
 * Fix cqlsh copy methods and other windows specific issues (CASSANDRA-9795)
 * Don't wrap byte arrays in SequentialWriter (CASSANDRA-9797)
 * sum() and avg() functions missing for smallint and tinyint types (CASSANDRA-9671)
 * Revert CASSANDRA-9542 (allow native functions in UDA) (CASSANDRA-9771)
Merged from 2.1:
 * Fix MarshalException when upgrading superColumn family (CASSANDRA-9582)
 * Fix broken logging for "empty" flushes in Memtable (CASSANDRA-9837)
 * Handle corrupt files on startup (CASSANDRA-9686)
 * Fix clientutil jar and tests (CASSANDRA-9760)
 * (cqlsh) Allow the SSL protocol version to be specified through the
   config file or environment variables (CASSANDRA-9544)
Merged from 2.0:
 * Add tool to find why expired sstables are not getting dropped (CASSANDRA-10015)
 * Remove erroneous pending HH tasks from tpstats/jmx (CASSANDRA-9129)
 * Don't cast expected bf size to an int (CASSANDRA-9959)
 * checkForEndpointCollision fails for legitimate collisions (CASSANDRA-9765)
 * Complete CASSANDRA-8448 fix (CASSANDRA-9519)
 * Don't include auth credentials in debug log (CASSANDRA-9682)
 * Can't transition from write survey to normal mode (CASSANDRA-9740)
 * Scrub (recover) sstables even when -Index.db is missing (CASSANDRA-9591)
 * Fix growing pending background compaction (CASSANDRA-9662)


2.2.0-rc2
 * Re-enable memory-mapped I/O on Windows (CASSANDRA-9658)
 * Warn when an extra-large partition is compacted (CASSANDRA-9643)
 * (cqlsh) Allow setting the initial connection timeout (CASSANDRA-9601)
 * BulkLoader has --transport-factory option but does not use it (CASSANDRA-9675)
 * Allow JMX over SSL directly from nodetool (CASSANDRA-9090)
 * Update cqlsh for UDFs (CASSANDRA-7556)
 * Change Windows kernel default timer resolution (CASSANDRA-9634)
 * Deprected sstable2json and json2sstable (CASSANDRA-9618)
 * Allow native functions in user-defined aggregates (CASSANDRA-9542)
 * Don't repair system_distributed by default (CASSANDRA-9621)
 * Fix mixing min, max, and count aggregates for blob type (CASSANRA-9622)
 * Rename class for DATE type in Java driver (CASSANDRA-9563)
 * Duplicate compilation of UDFs on coordinator (CASSANDRA-9475)
 * Fix connection leak in CqlRecordWriter (CASSANDRA-9576)
 * Mlockall before opening system sstables & remove boot_without_jna option (CASSANDRA-9573)
 * Add functions to convert timeuuid to date or time, deprecate dateOf and unixTimestampOf (CASSANDRA-9229)
 * Make sure we cancel non-compacting sstables from LifecycleTransaction (CASSANDRA-9566)
 * Fix deprecated repair JMX API (CASSANDRA-9570)
 * Add logback metrics (CASSANDRA-9378)
 * Update and refactor ant test/test-compression to run the tests in parallel (CASSANDRA-9583)
 * Fix upgrading to new directory for secondary index (CASSANDRA-9687)
Merged from 2.1:
 * (cqlsh) Fix bad check for CQL compatibility when DESCRIBE'ing
   COMPACT STORAGE tables with no clustering columns
 * Eliminate strong self-reference chains in sstable ref tidiers (CASSANDRA-9656)
 * Ensure StreamSession uses canonical sstable reader instances (CASSANDRA-9700) 
 * Ensure memtable book keeping is not corrupted in the event we shrink usage (CASSANDRA-9681)
 * Update internal python driver for cqlsh (CASSANDRA-9064)
 * Fix IndexOutOfBoundsException when inserting tuple with too many
   elements using the string literal notation (CASSANDRA-9559)
 * Enable describe on indices (CASSANDRA-7814)
 * Fix incorrect result for IN queries where column not found (CASSANDRA-9540)
 * ColumnFamilyStore.selectAndReference may block during compaction (CASSANDRA-9637)
 * Fix bug in cardinality check when compacting (CASSANDRA-9580)
 * Fix memory leak in Ref due to ConcurrentLinkedQueue.remove() behaviour (CASSANDRA-9549)
 * Make rebuild only run one at a time (CASSANDRA-9119)
Merged from 2.0:
 * Avoid NPE in AuthSuccess#decode (CASSANDRA-9727)
 * Add listen_address to system.local (CASSANDRA-9603)
 * Bug fixes to resultset metadata construction (CASSANDRA-9636)
 * Fix setting 'durable_writes' in ALTER KEYSPACE (CASSANDRA-9560)
 * Avoids ballot clash in Paxos (CASSANDRA-9649)
 * Improve trace messages for RR (CASSANDRA-9479)
 * Fix suboptimal secondary index selection when restricted
   clustering column is also indexed (CASSANDRA-9631)
 * (cqlsh) Add min_threshold to DTCS option autocomplete (CASSANDRA-9385)
 * Fix error message when attempting to create an index on a column
   in a COMPACT STORAGE table with clustering columns (CASSANDRA-9527)
 * 'WITH WITH' in alter keyspace statements causes NPE (CASSANDRA-9565)
 * Expose some internals of SelectStatement for inspection (CASSANDRA-9532)
 * ArrivalWindow should use primitives (CASSANDRA-9496)
 * Periodically submit background compaction tasks (CASSANDRA-9592)
 * Set HAS_MORE_PAGES flag to false when PagingState is null (CASSANDRA-9571)


2.2.0-rc1
 * Compressed commit log should measure compressed space used (CASSANDRA-9095)
 * Fix comparison bug in CassandraRoleManager#collectRoles (CASSANDRA-9551)
 * Add tinyint,smallint,time,date support for UDFs (CASSANDRA-9400)
 * Deprecates SSTableSimpleWriter and SSTableSimpleUnsortedWriter (CASSANDRA-9546)
 * Empty INITCOND treated as null in aggregate (CASSANDRA-9457)
 * Remove use of Cell in Thrift MapReduce classes (CASSANDRA-8609)
 * Integrate pre-release Java Driver 2.2-rc1, custom build (CASSANDRA-9493)
 * Clean up gossiper logic for old versions (CASSANDRA-9370)
 * Fix custom payload coding/decoding to match the spec (CASSANDRA-9515)
 * ant test-all results incomplete when parsed (CASSANDRA-9463)
 * Disallow frozen<> types in function arguments and return types for
   clarity (CASSANDRA-9411)
 * Static Analysis to warn on unsafe use of Autocloseable instances (CASSANDRA-9431)
 * Update commitlog archiving examples now that commitlog segments are
   not recycled (CASSANDRA-9350)
 * Extend Transactional API to sstable lifecycle management (CASSANDRA-8568)
 * (cqlsh) Add support for native protocol 4 (CASSANDRA-9399)
 * Ensure that UDF and UDAs are keyspace-isolated (CASSANDRA-9409)
 * Revert CASSANDRA-7807 (tracing completion client notifications) (CASSANDRA-9429)
 * Add ability to stop compaction by ID (CASSANDRA-7207)
 * Let CassandraVersion handle SNAPSHOT version (CASSANDRA-9438)
Merged from 2.1:
 * (cqlsh) Fix using COPY through SOURCE or -f (CASSANDRA-9083)
 * Fix occasional lack of `system` keyspace in schema tables (CASSANDRA-8487)
 * Use ProtocolError code instead of ServerError code for native protocol
   error responses to unsupported protocol versions (CASSANDRA-9451)
 * Default commitlog_sync_batch_window_in_ms changed to 2ms (CASSANDRA-9504)
 * Fix empty partition assertion in unsorted sstable writing tools (CASSANDRA-9071)
 * Ensure truncate without snapshot cannot produce corrupt responses (CASSANDRA-9388) 
 * Consistent error message when a table mixes counter and non-counter
   columns (CASSANDRA-9492)
 * Avoid getting unreadable keys during anticompaction (CASSANDRA-9508)
 * (cqlsh) Better float precision by default (CASSANDRA-9224)
 * Improve estimated row count (CASSANDRA-9107)
 * Optimize range tombstone memory footprint (CASSANDRA-8603)
 * Use configured gcgs in anticompaction (CASSANDRA-9397)
Merged from 2.0:
 * Don't accumulate more range than necessary in RangeTombstone.Tracker (CASSANDRA-9486)
 * Add broadcast and rpc addresses to system.local (CASSANDRA-9436)
 * Always mark sstable suspect when corrupted (CASSANDRA-9478)
 * Add database users and permissions to CQL3 documentation (CASSANDRA-7558)
 * Allow JVM_OPTS to be passed to standalone tools (CASSANDRA-5969)
 * Fix bad condition in RangeTombstoneList (CASSANDRA-9485)
 * Fix potential StackOverflow when setting CrcCheckChance over JMX (CASSANDRA-9488)
 * Fix null static columns in pages after the first, paged reversed
   queries (CASSANDRA-8502)
 * Fix counting cache serialization in request metrics (CASSANDRA-9466)
 * Add option not to validate atoms during scrub (CASSANDRA-9406)


2.2.0-beta1
 * Introduce Transactional API for internal state changes (CASSANDRA-8984)
 * Add a flag in cassandra.yaml to enable UDFs (CASSANDRA-9404)
 * Better support of null for UDF (CASSANDRA-8374)
 * Use ecj instead of javassist for UDFs (CASSANDRA-8241)
 * faster async logback configuration for tests (CASSANDRA-9376)
 * Add `smallint` and `tinyint` data types (CASSANDRA-8951)
 * Avoid thrift schema creation when native driver is used in stress tool (CASSANDRA-9374)
 * Make Functions.declared thread-safe
 * Add client warnings to native protocol v4 (CASSANDRA-8930)
 * Allow roles cache to be invalidated (CASSANDRA-8967)
 * Upgrade Snappy (CASSANDRA-9063)
 * Don't start Thrift rpc by default (CASSANDRA-9319)
 * Only stream from unrepaired sstables with incremental repair (CASSANDRA-8267)
 * Aggregate UDFs allow SFUNC return type to differ from STYPE if FFUNC specified (CASSANDRA-9321)
 * Remove Thrift dependencies in bundled tools (CASSANDRA-8358)
 * Disable memory mapping of hsperfdata file for JVM statistics (CASSANDRA-9242)
 * Add pre-startup checks to detect potential incompatibilities (CASSANDRA-8049)
 * Distinguish between null and unset in protocol v4 (CASSANDRA-7304)
 * Add user/role permissions for user-defined functions (CASSANDRA-7557)
 * Allow cassandra config to be updated to restart daemon without unloading classes (CASSANDRA-9046)
 * Don't initialize compaction writer before checking if iter is empty (CASSANDRA-9117)
 * Don't execute any functions at prepare-time (CASSANDRA-9037)
 * Share file handles between all instances of a SegmentedFile (CASSANDRA-8893)
 * Make it possible to major compact LCS (CASSANDRA-7272)
 * Make FunctionExecutionException extend RequestExecutionException
   (CASSANDRA-9055)
 * Add support for SELECT JSON, INSERT JSON syntax and new toJson(), fromJson()
   functions (CASSANDRA-7970)
 * Optimise max purgeable timestamp calculation in compaction (CASSANDRA-8920)
 * Constrain internode message buffer sizes, and improve IO class hierarchy (CASSANDRA-8670) 
 * New tool added to validate all sstables in a node (CASSANDRA-5791)
 * Push notification when tracing completes for an operation (CASSANDRA-7807)
 * Delay "node up" and "node added" notifications until native protocol server is started (CASSANDRA-8236)
 * Compressed Commit Log (CASSANDRA-6809)
 * Optimise IntervalTree (CASSANDRA-8988)
 * Add a key-value payload for third party usage (CASSANDRA-8553, 9212)
 * Bump metrics-reporter-config dependency for metrics 3.0 (CASSANDRA-8149)
 * Partition intra-cluster message streams by size, not type (CASSANDRA-8789)
 * Add WriteFailureException to native protocol, notify coordinator of
   write failures (CASSANDRA-8592)
 * Convert SequentialWriter to nio (CASSANDRA-8709)
 * Add role based access control (CASSANDRA-7653, 8650, 7216, 8760, 8849, 8761, 8850)
 * Record client ip address in tracing sessions (CASSANDRA-8162)
 * Indicate partition key columns in response metadata for prepared
   statements (CASSANDRA-7660)
 * Merge UUIDType and TimeUUIDType parse logic (CASSANDRA-8759)
 * Avoid memory allocation when searching index summary (CASSANDRA-8793)
 * Optimise (Time)?UUIDType Comparisons (CASSANDRA-8730)
 * Make CRC32Ex into a separate maven dependency (CASSANDRA-8836)
 * Use preloaded jemalloc w/ Unsafe (CASSANDRA-8714, 9197)
 * Avoid accessing partitioner through StorageProxy (CASSANDRA-8244, 8268)
 * Upgrade Metrics library and remove depricated metrics (CASSANDRA-5657)
 * Serializing Row cache alternative, fully off heap (CASSANDRA-7438)
 * Duplicate rows returned when in clause has repeated values (CASSANDRA-6707)
 * Make CassandraException unchecked, extend RuntimeException (CASSANDRA-8560)
 * Support direct buffer decompression for reads (CASSANDRA-8464)
 * DirectByteBuffer compatible LZ4 methods (CASSANDRA-7039)
 * Group sstables for anticompaction correctly (CASSANDRA-8578)
 * Add ReadFailureException to native protocol, respond
   immediately when replicas encounter errors while handling
   a read request (CASSANDRA-7886)
 * Switch CommitLogSegment from RandomAccessFile to nio (CASSANDRA-8308)
 * Allow mixing token and partition key restrictions (CASSANDRA-7016)
 * Support index key/value entries on map collections (CASSANDRA-8473)
 * Modernize schema tables (CASSANDRA-8261)
 * Support for user-defined aggregation functions (CASSANDRA-8053)
 * Fix NPE in SelectStatement with empty IN values (CASSANDRA-8419)
 * Refactor SelectStatement, return IN results in natural order instead
   of IN value list order and ignore duplicate values in partition key IN restrictions (CASSANDRA-7981)
 * Support UDTs, tuples, and collections in user-defined
   functions (CASSANDRA-7563)
 * Fix aggregate fn results on empty selection, result column name,
   and cqlsh parsing (CASSANDRA-8229)
 * Mark sstables as repaired after full repair (CASSANDRA-7586)
 * Extend Descriptor to include a format value and refactor reader/writer
   APIs (CASSANDRA-7443)
 * Integrate JMH for microbenchmarks (CASSANDRA-8151)
 * Keep sstable levels when bootstrapping (CASSANDRA-7460)
 * Add Sigar library and perform basic OS settings check on startup (CASSANDRA-7838)
 * Support for aggregation functions (CASSANDRA-4914)
 * Remove cassandra-cli (CASSANDRA-7920)
 * Accept dollar quoted strings in CQL (CASSANDRA-7769)
 * Make assassinate a first class command (CASSANDRA-7935)
 * Support IN clause on any partition key column (CASSANDRA-7855)
 * Support IN clause on any clustering column (CASSANDRA-4762)
 * Improve compaction logging (CASSANDRA-7818)
 * Remove YamlFileNetworkTopologySnitch (CASSANDRA-7917)
 * Do anticompaction in groups (CASSANDRA-6851)
 * Support user-defined functions (CASSANDRA-7395, 7526, 7562, 7740, 7781, 7929,
   7924, 7812, 8063, 7813, 7708)
 * Permit configurable timestamps with cassandra-stress (CASSANDRA-7416)
 * Move sstable RandomAccessReader to nio2, which allows using the
   FILE_SHARE_DELETE flag on Windows (CASSANDRA-4050)
 * Remove CQL2 (CASSANDRA-5918)
 * Optimize fetching multiple cells by name (CASSANDRA-6933)
 * Allow compilation in java 8 (CASSANDRA-7028)
 * Make incremental repair default (CASSANDRA-7250)
 * Enable code coverage thru JaCoCo (CASSANDRA-7226)
 * Switch external naming of 'column families' to 'tables' (CASSANDRA-4369) 
 * Shorten SSTable path (CASSANDRA-6962)
 * Use unsafe mutations for most unit tests (CASSANDRA-6969)
 * Fix race condition during calculation of pending ranges (CASSANDRA-7390)
 * Fail on very large batch sizes (CASSANDRA-8011)
 * Improve concurrency of repair (CASSANDRA-6455, 8208, 9145)
 * Select optimal CRC32 implementation at runtime (CASSANDRA-8614)
 * Evaluate MurmurHash of Token once per query (CASSANDRA-7096)
 * Generalize progress reporting (CASSANDRA-8901)
 * Resumable bootstrap streaming (CASSANDRA-8838, CASSANDRA-8942)
 * Allow scrub for secondary index (CASSANDRA-5174)
 * Save repair data to system table (CASSANDRA-5839)
 * fix nodetool names that reference column families (CASSANDRA-8872)
 Merged from 2.1:
 * Warn on misuse of unlogged batches (CASSANDRA-9282)
 * Failure detector detects and ignores local pauses (CASSANDRA-9183)
 * Add utility class to support for rate limiting a given log statement (CASSANDRA-9029)
 * Add missing consistency levels to cassandra-stess (CASSANDRA-9361)
 * Fix commitlog getCompletedTasks to not increment (CASSANDRA-9339)
 * Fix for harmless exceptions logged as ERROR (CASSANDRA-8564)
 * Delete processed sstables in sstablesplit/sstableupgrade (CASSANDRA-8606)
 * Improve sstable exclusion from partition tombstones (CASSANDRA-9298)
 * Validate the indexed column rather than the cell's contents for 2i (CASSANDRA-9057)
 * Add support for top-k custom 2i queries (CASSANDRA-8717)
 * Fix error when dropping table during compaction (CASSANDRA-9251)
 * cassandra-stress supports validation operations over user profiles (CASSANDRA-8773)
 * Add support for rate limiting log messages (CASSANDRA-9029)
 * Log the partition key with tombstone warnings (CASSANDRA-8561)
 * Reduce runWithCompactionsDisabled poll interval to 1ms (CASSANDRA-9271)
 * Fix PITR commitlog replay (CASSANDRA-9195)
 * GCInspector logs very different times (CASSANDRA-9124)
 * Fix deleting from an empty list (CASSANDRA-9198)
 * Update tuple and collection types that use a user-defined type when that UDT
   is modified (CASSANDRA-9148, CASSANDRA-9192)
 * Use higher timeout for prepair and snapshot in repair (CASSANDRA-9261)
 * Fix anticompaction blocking ANTI_ENTROPY stage (CASSANDRA-9151)
 * Repair waits for anticompaction to finish (CASSANDRA-9097)
 * Fix streaming not holding ref when stream error (CASSANDRA-9295)
 * Fix canonical view returning early opened SSTables (CASSANDRA-9396)
Merged from 2.0:
 * (cqlsh) Add LOGIN command to switch users (CASSANDRA-7212)
 * Clone SliceQueryFilter in AbstractReadCommand implementations (CASSANDRA-8940)
 * Push correct protocol notification for DROP INDEX (CASSANDRA-9310)
 * token-generator - generated tokens too long (CASSANDRA-9300)
 * Fix counting of tombstones for TombstoneOverwhelmingException (CASSANDRA-9299)
 * Fix ReconnectableSnitch reconnecting to peers during upgrade (CASSANDRA-6702)
 * Include keyspace and table name in error log for collections over the size
   limit (CASSANDRA-9286)
 * Avoid potential overlap in LCS with single-partition sstables (CASSANDRA-9322)
 * Log warning message when a table is queried before the schema has fully
   propagated (CASSANDRA-9136)
 * Overload SecondaryIndex#indexes to accept the column definition (CASSANDRA-9314)
 * (cqlsh) Add SERIAL and LOCAL_SERIAL consistency levels (CASSANDRA-8051)
 * Fix index selection during rebuild with certain table layouts (CASSANDRA-9281)
 * Fix partition-level-delete-only workload accounting (CASSANDRA-9194)
 * Allow scrub to handle corrupted compressed chunks (CASSANDRA-9140)
 * Fix assertion error when resetlocalschema is run during repair (CASSANDRA-9249)
 * Disable single sstable tombstone compactions for DTCS by default (CASSANDRA-9234)
 * IncomingTcpConnection thread is not named (CASSANDRA-9262)
 * Close incoming connections when MessagingService is stopped (CASSANDRA-9238)
 * Fix streaming hang when retrying (CASSANDRA-9132)


2.1.5
 * Re-add deprecated cold_reads_to_omit param for backwards compat (CASSANDRA-9203)
 * Make anticompaction visible in compactionstats (CASSANDRA-9098)
 * Improve nodetool getendpoints documentation about the partition
   key parameter (CASSANDRA-6458)
 * Don't check other keyspaces for schema changes when an user-defined
   type is altered (CASSANDRA-9187)
 * Add generate-idea-files target to build.xml (CASSANDRA-9123)
 * Allow takeColumnFamilySnapshot to take a list of tables (CASSANDRA-8348)
 * Limit major sstable operations to their canonical representation (CASSANDRA-8669)
 * cqlsh: Add tests for INSERT and UPDATE tab completion (CASSANDRA-9125)
 * cqlsh: quote column names when needed in COPY FROM inserts (CASSANDRA-9080)
 * Do not load read meter for offline operations (CASSANDRA-9082)
 * cqlsh: Make CompositeType data readable (CASSANDRA-8919)
 * cqlsh: Fix display of triggers (CASSANDRA-9081)
 * Fix NullPointerException when deleting or setting an element by index on
   a null list collection (CASSANDRA-9077)
 * Buffer bloom filter serialization (CASSANDRA-9066)
 * Fix anti-compaction target bloom filter size (CASSANDRA-9060)
 * Make FROZEN and TUPLE unreserved keywords in CQL (CASSANDRA-9047)
 * Prevent AssertionError from SizeEstimatesRecorder (CASSANDRA-9034)
 * Avoid overwriting index summaries for sstables with an older format that
   does not support downsampling; rebuild summaries on startup when this
   is detected (CASSANDRA-8993)
 * Fix potential data loss in CompressedSequentialWriter (CASSANDRA-8949)
 * Make PasswordAuthenticator number of hashing rounds configurable (CASSANDRA-8085)
 * Fix AssertionError when binding nested collections in DELETE (CASSANDRA-8900)
 * Check for overlap with non-early sstables in LCS (CASSANDRA-8739)
 * Only calculate max purgable timestamp if we have to (CASSANDRA-8914)
 * (cqlsh) Greatly improve performance of COPY FROM (CASSANDRA-8225)
 * IndexSummary effectiveIndexInterval is now a guideline, not a rule (CASSANDRA-8993)
 * Use correct bounds for page cache eviction of compressed files (CASSANDRA-8746)
 * SSTableScanner enforces its bounds (CASSANDRA-8946)
 * Cleanup cell equality (CASSANDRA-8947)
 * Introduce intra-cluster message coalescing (CASSANDRA-8692)
 * DatabaseDescriptor throws NPE when rpc_interface is used (CASSANDRA-8839)
 * Don't check if an sstable is live for offline compactions (CASSANDRA-8841)
 * Don't set clientMode in SSTableLoader (CASSANDRA-8238)
 * Fix SSTableRewriter with disabled early open (CASSANDRA-8535)
 * Fix cassandra-stress so it respects the CL passed in user mode (CASSANDRA-8948)
 * Fix rare NPE in ColumnDefinition#hasIndexOption() (CASSANDRA-8786)
 * cassandra-stress reports per-operation statistics, plus misc (CASSANDRA-8769)
 * Add SimpleDate (cql date) and Time (cql time) types (CASSANDRA-7523)
 * Use long for key count in cfstats (CASSANDRA-8913)
 * Make SSTableRewriter.abort() more robust to failure (CASSANDRA-8832)
 * Remove cold_reads_to_omit from STCS (CASSANDRA-8860)
 * Make EstimatedHistogram#percentile() use ceil instead of floor (CASSANDRA-8883)
 * Fix top partitions reporting wrong cardinality (CASSANDRA-8834)
 * Fix rare NPE in KeyCacheSerializer (CASSANDRA-8067)
 * Pick sstables for validation as late as possible inc repairs (CASSANDRA-8366)
 * Fix commitlog getPendingTasks to not increment (CASSANDRA-8862)
 * Fix parallelism adjustment in range and secondary index queries
   when the first fetch does not satisfy the limit (CASSANDRA-8856)
 * Check if the filtered sstables is non-empty in STCS (CASSANDRA-8843)
 * Upgrade java-driver used for cassandra-stress (CASSANDRA-8842)
 * Fix CommitLog.forceRecycleAllSegments() memory access error (CASSANDRA-8812)
 * Improve assertions in Memory (CASSANDRA-8792)
 * Fix SSTableRewriter cleanup (CASSANDRA-8802)
 * Introduce SafeMemory for CompressionMetadata.Writer (CASSANDRA-8758)
 * 'nodetool info' prints exception against older node (CASSANDRA-8796)
 * Ensure SSTableReader.last corresponds exactly with the file end (CASSANDRA-8750)
 * Make SSTableWriter.openEarly more robust and obvious (CASSANDRA-8747)
 * Enforce SSTableReader.first/last (CASSANDRA-8744)
 * Cleanup SegmentedFile API (CASSANDRA-8749)
 * Avoid overlap with early compaction replacement (CASSANDRA-8683)
 * Safer Resource Management++ (CASSANDRA-8707)
 * Write partition size estimates into a system table (CASSANDRA-7688)
 * cqlsh: Fix keys() and full() collection indexes in DESCRIBE output
   (CASSANDRA-8154)
 * Show progress of streaming in nodetool netstats (CASSANDRA-8886)
 * IndexSummaryBuilder utilises offheap memory, and shares data between
   each IndexSummary opened from it (CASSANDRA-8757)
 * markCompacting only succeeds if the exact SSTableReader instances being 
   marked are in the live set (CASSANDRA-8689)
 * cassandra-stress support for varint (CASSANDRA-8882)
 * Fix Adler32 digest for compressed sstables (CASSANDRA-8778)
 * Add nodetool statushandoff/statusbackup (CASSANDRA-8912)
 * Use stdout for progress and stats in sstableloader (CASSANDRA-8982)
 * Correctly identify 2i datadir from older versions (CASSANDRA-9116)
Merged from 2.0:
 * Ignore gossip SYNs after shutdown (CASSANDRA-9238)
 * Avoid overflow when calculating max sstable size in LCS (CASSANDRA-9235)
 * Make sstable blacklisting work with compression (CASSANDRA-9138)
 * Do not attempt to rebuild indexes if no index accepts any column (CASSANDRA-9196)
 * Don't initiate snitch reconnection for dead states (CASSANDRA-7292)
 * Fix ArrayIndexOutOfBoundsException in CQLSSTableWriter (CASSANDRA-8978)
 * Add shutdown gossip state to prevent timeouts during rolling restarts (CASSANDRA-8336)
 * Fix running with java.net.preferIPv6Addresses=true (CASSANDRA-9137)
 * Fix failed bootstrap/replace attempts being persisted in system.peers (CASSANDRA-9180)
 * Flush system.IndexInfo after marking index built (CASSANDRA-9128)
 * Fix updates to min/max_compaction_threshold through cassandra-cli
   (CASSANDRA-8102)
 * Don't include tmp files when doing offline relevel (CASSANDRA-9088)
 * Use the proper CAS WriteType when finishing a previous round during Paxos
   preparation (CASSANDRA-8672)
 * Avoid race in cancelling compactions (CASSANDRA-9070)
 * More aggressive check for expired sstables in DTCS (CASSANDRA-8359)
 * Fix ignored index_interval change in ALTER TABLE statements (CASSANDRA-7976)
 * Do more aggressive compaction in old time windows in DTCS (CASSANDRA-8360)
 * java.lang.AssertionError when reading saved cache (CASSANDRA-8740)
 * "disk full" when running cleanup (CASSANDRA-9036)
 * Lower logging level from ERROR to DEBUG when a scheduled schema pull
   cannot be completed due to a node being down (CASSANDRA-9032)
 * Fix MOVED_NODE client event (CASSANDRA-8516)
 * Allow overriding MAX_OUTSTANDING_REPLAY_COUNT (CASSANDRA-7533)
 * Fix malformed JMX ObjectName containing IPv6 addresses (CASSANDRA-9027)
 * (cqlsh) Allow increasing CSV field size limit through
   cqlshrc config option (CASSANDRA-8934)
 * Stop logging range tombstones when exceeding the threshold
   (CASSANDRA-8559)
 * Fix NullPointerException when nodetool getendpoints is run
   against invalid keyspaces or tables (CASSANDRA-8950)
 * Allow specifying the tmp dir (CASSANDRA-7712)
 * Improve compaction estimated tasks estimation (CASSANDRA-8904)
 * Fix duplicate up/down messages sent to native clients (CASSANDRA-7816)
 * Expose commit log archive status via JMX (CASSANDRA-8734)
 * Provide better exceptions for invalid replication strategy parameters
   (CASSANDRA-8909)
 * Fix regression in mixed single and multi-column relation support for
   SELECT statements (CASSANDRA-8613)
 * Add ability to limit number of native connections (CASSANDRA-8086)
 * Fix CQLSSTableWriter throwing exception and spawning threads
   (CASSANDRA-8808)
 * Fix MT mismatch between empty and GC-able data (CASSANDRA-8979)
 * Fix incorrect validation when snapshotting single table (CASSANDRA-8056)
 * Add offline tool to relevel sstables (CASSANDRA-8301)
 * Preserve stream ID for more protocol errors (CASSANDRA-8848)
 * Fix combining token() function with multi-column relations on
   clustering columns (CASSANDRA-8797)
 * Make CFS.markReferenced() resistant to bad refcounting (CASSANDRA-8829)
 * Fix StreamTransferTask abort/complete bad refcounting (CASSANDRA-8815)
 * Fix AssertionError when querying a DESC clustering ordered
   table with ASC ordering and paging (CASSANDRA-8767)
 * AssertionError: "Memory was freed" when running cleanup (CASSANDRA-8716)
 * Make it possible to set max_sstable_age to fractional days (CASSANDRA-8406)
 * Fix some multi-column relations with indexes on some clustering
   columns (CASSANDRA-8275)
 * Fix memory leak in SSTableSimple*Writer and SSTableReader.validate()
   (CASSANDRA-8748)
 * Throw OOM if allocating memory fails to return a valid pointer (CASSANDRA-8726)
 * Fix SSTableSimpleUnsortedWriter ConcurrentModificationException (CASSANDRA-8619)
 * 'nodetool info' prints exception against older node (CASSANDRA-8796)
 * Ensure SSTableSimpleUnsortedWriter.close() terminates if
   disk writer has crashed (CASSANDRA-8807)


2.1.4
 * Bind JMX to localhost unless explicitly configured otherwise (CASSANDRA-9085)


2.1.3
 * Fix HSHA/offheap_objects corruption (CASSANDRA-8719)
 * Upgrade libthrift to 0.9.2 (CASSANDRA-8685)
 * Don't use the shared ref in sstableloader (CASSANDRA-8704)
 * Purge internal prepared statements if related tables or
   keyspaces are dropped (CASSANDRA-8693)
 * (cqlsh) Handle unicode BOM at start of files (CASSANDRA-8638)
 * Stop compactions before exiting offline tools (CASSANDRA-8623)
 * Update tools/stress/README.txt to match current behaviour (CASSANDRA-7933)
 * Fix schema from Thrift conversion with empty metadata (CASSANDRA-8695)
 * Safer Resource Management (CASSANDRA-7705)
 * Make sure we compact highly overlapping cold sstables with
   STCS (CASSANDRA-8635)
 * rpc_interface and listen_interface generate NPE on startup when specified
   interface doesn't exist (CASSANDRA-8677)
 * Fix ArrayIndexOutOfBoundsException in nodetool cfhistograms (CASSANDRA-8514)
 * Switch from yammer metrics for nodetool cf/proxy histograms (CASSANDRA-8662)
 * Make sure we don't add tmplink files to the compaction
   strategy (CASSANDRA-8580)
 * (cqlsh) Handle maps with blob keys (CASSANDRA-8372)
 * (cqlsh) Handle DynamicCompositeType schemas correctly (CASSANDRA-8563)
 * Duplicate rows returned when in clause has repeated values (CASSANDRA-6706)
 * Add tooling to detect hot partitions (CASSANDRA-7974)
 * Fix cassandra-stress user-mode truncation of partition generation (CASSANDRA-8608)
 * Only stream from unrepaired sstables during inc repair (CASSANDRA-8267)
 * Don't allow starting multiple inc repairs on the same sstables (CASSANDRA-8316)
 * Invalidate prepared BATCH statements when related tables
   or keyspaces are dropped (CASSANDRA-8652)
 * Fix missing results in secondary index queries on collections
   with ALLOW FILTERING (CASSANDRA-8421)
 * Expose EstimatedHistogram metrics for range slices (CASSANDRA-8627)
 * (cqlsh) Escape clqshrc passwords properly (CASSANDRA-8618)
 * Fix NPE when passing wrong argument in ALTER TABLE statement (CASSANDRA-8355)
 * Pig: Refactor and deprecate CqlStorage (CASSANDRA-8599)
 * Don't reuse the same cleanup strategy for all sstables (CASSANDRA-8537)
 * Fix case-sensitivity of index name on CREATE and DROP INDEX
   statements (CASSANDRA-8365)
 * Better detection/logging for corruption in compressed sstables (CASSANDRA-8192)
 * Use the correct repairedAt value when closing writer (CASSANDRA-8570)
 * (cqlsh) Handle a schema mismatch being detected on startup (CASSANDRA-8512)
 * Properly calculate expected write size during compaction (CASSANDRA-8532)
 * Invalidate affected prepared statements when a table's columns
   are altered (CASSANDRA-7910)
 * Stress - user defined writes should populate sequentally (CASSANDRA-8524)
 * Fix regression in SSTableRewriter causing some rows to become unreadable 
   during compaction (CASSANDRA-8429)
 * Run major compactions for repaired/unrepaired in parallel (CASSANDRA-8510)
 * (cqlsh) Fix compression options in DESCRIBE TABLE output when compression
   is disabled (CASSANDRA-8288)
 * (cqlsh) Fix DESCRIBE output after keyspaces are altered (CASSANDRA-7623)
 * Make sure we set lastCompactedKey correctly (CASSANDRA-8463)
 * (cqlsh) Fix output of CONSISTENCY command (CASSANDRA-8507)
 * (cqlsh) Fixed the handling of LIST statements (CASSANDRA-8370)
 * Make sstablescrub check leveled manifest again (CASSANDRA-8432)
 * Check first/last keys in sstable when giving out positions (CASSANDRA-8458)
 * Disable mmap on Windows (CASSANDRA-6993)
 * Add missing ConsistencyLevels to cassandra-stress (CASSANDRA-8253)
 * Add auth support to cassandra-stress (CASSANDRA-7985)
 * Fix ArrayIndexOutOfBoundsException when generating error message
   for some CQL syntax errors (CASSANDRA-8455)
 * Scale memtable slab allocation logarithmically (CASSANDRA-7882)
 * cassandra-stress simultaneous inserts over same seed (CASSANDRA-7964)
 * Reduce cassandra-stress sampling memory requirements (CASSANDRA-7926)
 * Ensure memtable flush cannot expire commit log entries from its future (CASSANDRA-8383)
 * Make read "defrag" async to reclaim memtables (CASSANDRA-8459)
 * Remove tmplink files for offline compactions (CASSANDRA-8321)
 * Reduce maxHintsInProgress (CASSANDRA-8415)
 * BTree updates may call provided update function twice (CASSANDRA-8018)
 * Release sstable references after anticompaction (CASSANDRA-8386)
 * Handle abort() in SSTableRewriter properly (CASSANDRA-8320)
 * Centralize shared executors (CASSANDRA-8055)
 * Fix filtering for CONTAINS (KEY) relations on frozen collection
   clustering columns when the query is restricted to a single
   partition (CASSANDRA-8203)
 * Do more aggressive entire-sstable TTL expiry checks (CASSANDRA-8243)
 * Add more log info if readMeter is null (CASSANDRA-8238)
 * add check of the system wall clock time at startup (CASSANDRA-8305)
 * Support for frozen collections (CASSANDRA-7859)
 * Fix overflow on histogram computation (CASSANDRA-8028)
 * Have paxos reuse the timestamp generation of normal queries (CASSANDRA-7801)
 * Fix incremental repair not remove parent session on remote (CASSANDRA-8291)
 * Improve JBOD disk utilization (CASSANDRA-7386)
 * Log failed host when preparing incremental repair (CASSANDRA-8228)
 * Force config client mode in CQLSSTableWriter (CASSANDRA-8281)
 * Fix sstableupgrade throws exception (CASSANDRA-8688)
 * Fix hang when repairing empty keyspace (CASSANDRA-8694)
Merged from 2.0:
 * Fix IllegalArgumentException in dynamic snitch (CASSANDRA-8448)
 * Add support for UPDATE ... IF EXISTS (CASSANDRA-8610)
 * Fix reversal of list prepends (CASSANDRA-8733)
 * Prevent non-zero default_time_to_live on tables with counters
   (CASSANDRA-8678)
 * Fix SSTableSimpleUnsortedWriter ConcurrentModificationException
   (CASSANDRA-8619)
 * Round up time deltas lower than 1ms in BulkLoader (CASSANDRA-8645)
 * Add batch remove iterator to ABSC (CASSANDRA-8414, 8666)
 * Round up time deltas lower than 1ms in BulkLoader (CASSANDRA-8645)
 * Fix isClientMode check in Keyspace (CASSANDRA-8687)
 * Use more efficient slice size for querying internal secondary
   index tables (CASSANDRA-8550)
 * Fix potentially returning deleted rows with range tombstone (CASSANDRA-8558)
 * Check for available disk space before starting a compaction (CASSANDRA-8562)
 * Fix DISTINCT queries with LIMITs or paging when some partitions
   contain only tombstones (CASSANDRA-8490)
 * Introduce background cache refreshing to permissions cache
   (CASSANDRA-8194)
 * Fix race condition in StreamTransferTask that could lead to
   infinite loops and premature sstable deletion (CASSANDRA-7704)
 * Add an extra version check to MigrationTask (CASSANDRA-8462)
 * Ensure SSTableWriter cleans up properly after failure (CASSANDRA-8499)
 * Increase bf true positive count on key cache hit (CASSANDRA-8525)
 * Move MeteredFlusher to its own thread (CASSANDRA-8485)
 * Fix non-distinct results in DISTNCT queries on static columns when
   paging is enabled (CASSANDRA-8087)
 * Move all hints related tasks to hints internal executor (CASSANDRA-8285)
 * Fix paging for multi-partition IN queries (CASSANDRA-8408)
 * Fix MOVED_NODE topology event never being emitted when a node
   moves its token (CASSANDRA-8373)
 * Fix validation of indexes in COMPACT tables (CASSANDRA-8156)
 * Avoid StackOverflowError when a large list of IN values
   is used for a clustering column (CASSANDRA-8410)
 * Fix NPE when writetime() or ttl() calls are wrapped by
   another function call (CASSANDRA-8451)
 * Fix NPE after dropping a keyspace (CASSANDRA-8332)
 * Fix error message on read repair timeouts (CASSANDRA-7947)
 * Default DTCS base_time_seconds changed to 60 (CASSANDRA-8417)
 * Refuse Paxos operation with more than one pending endpoint (CASSANDRA-8346, 8640)
 * Throw correct exception when trying to bind a keyspace or table
   name (CASSANDRA-6952)
 * Make HHOM.compact synchronized (CASSANDRA-8416)
 * cancel latency-sampling task when CF is dropped (CASSANDRA-8401)
 * don't block SocketThread for MessagingService (CASSANDRA-8188)
 * Increase quarantine delay on replacement (CASSANDRA-8260)
 * Expose off-heap memory usage stats (CASSANDRA-7897)
 * Ignore Paxos commits for truncated tables (CASSANDRA-7538)
 * Validate size of indexed column values (CASSANDRA-8280)
 * Make LCS split compaction results over all data directories (CASSANDRA-8329)
 * Fix some failing queries that use multi-column relations
   on COMPACT STORAGE tables (CASSANDRA-8264)
 * Fix InvalidRequestException with ORDER BY (CASSANDRA-8286)
 * Disable SSLv3 for POODLE (CASSANDRA-8265)
 * Fix millisecond timestamps in Tracing (CASSANDRA-8297)
 * Include keyspace name in error message when there are insufficient
   live nodes to stream from (CASSANDRA-8221)
 * Avoid overlap in L1 when L0 contains many nonoverlapping
   sstables (CASSANDRA-8211)
 * Improve PropertyFileSnitch logging (CASSANDRA-8183)
 * Add DC-aware sequential repair (CASSANDRA-8193)
 * Use live sstables in snapshot repair if possible (CASSANDRA-8312)
 * Fix hints serialized size calculation (CASSANDRA-8587)


2.1.2
 * (cqlsh) parse_for_table_meta errors out on queries with undefined
   grammars (CASSANDRA-8262)
 * (cqlsh) Fix SELECT ... TOKEN() function broken in C* 2.1.1 (CASSANDRA-8258)
 * Fix Cassandra crash when running on JDK8 update 40 (CASSANDRA-8209)
 * Optimize partitioner tokens (CASSANDRA-8230)
 * Improve compaction of repaired/unrepaired sstables (CASSANDRA-8004)
 * Make cache serializers pluggable (CASSANDRA-8096)
 * Fix issues with CONTAINS (KEY) queries on secondary indexes
   (CASSANDRA-8147)
 * Fix read-rate tracking of sstables for some queries (CASSANDRA-8239)
 * Fix default timestamp in QueryOptions (CASSANDRA-8246)
 * Set socket timeout when reading remote version (CASSANDRA-8188)
 * Refactor how we track live size (CASSANDRA-7852)
 * Make sure unfinished compaction files are removed (CASSANDRA-8124)
 * Fix shutdown when run as Windows service (CASSANDRA-8136)
 * Fix DESCRIBE TABLE with custom indexes (CASSANDRA-8031)
 * Fix race in RecoveryManagerTest (CASSANDRA-8176)
 * Avoid IllegalArgumentException while sorting sstables in
   IndexSummaryManager (CASSANDRA-8182)
 * Shutdown JVM on file descriptor exhaustion (CASSANDRA-7579)
 * Add 'die' policy for commit log and disk failure (CASSANDRA-7927)
 * Fix installing as service on Windows (CASSANDRA-8115)
 * Fix CREATE TABLE for CQL2 (CASSANDRA-8144)
 * Avoid boxing in ColumnStats min/max trackers (CASSANDRA-8109)
Merged from 2.0:
 * Correctly handle non-text column names in cql3 (CASSANDRA-8178)
 * Fix deletion for indexes on primary key columns (CASSANDRA-8206)
 * Add 'nodetool statusgossip' (CASSANDRA-8125)
 * Improve client notification that nodes are ready for requests (CASSANDRA-7510)
 * Handle negative timestamp in writetime method (CASSANDRA-8139)
 * Pig: Remove errant LIMIT clause in CqlNativeStorage (CASSANDRA-8166)
 * Throw ConfigurationException when hsha is used with the default
   rpc_max_threads setting of 'unlimited' (CASSANDRA-8116)
 * Allow concurrent writing of the same table in the same JVM using
   CQLSSTableWriter (CASSANDRA-7463)
 * Fix totalDiskSpaceUsed calculation (CASSANDRA-8205)


2.1.1
 * Fix spin loop in AtomicSortedColumns (CASSANDRA-7546)
 * Dont notify when replacing tmplink files (CASSANDRA-8157)
 * Fix validation with multiple CONTAINS clause (CASSANDRA-8131)
 * Fix validation of collections in TriggerExecutor (CASSANDRA-8146)
 * Fix IllegalArgumentException when a list of IN values containing tuples
   is passed as a single arg to a prepared statement with the v1 or v2
   protocol (CASSANDRA-8062)
 * Fix ClassCastException in DISTINCT query on static columns with
   query paging (CASSANDRA-8108)
 * Fix NPE on null nested UDT inside a set (CASSANDRA-8105)
 * Fix exception when querying secondary index on set items or map keys
   when some clustering columns are specified (CASSANDRA-8073)
 * Send proper error response when there is an error during native
   protocol message decode (CASSANDRA-8118)
 * Gossip should ignore generation numbers too far in the future (CASSANDRA-8113)
 * Fix NPE when creating a table with frozen sets, lists (CASSANDRA-8104)
 * Fix high memory use due to tracking reads on incrementally opened sstable
   readers (CASSANDRA-8066)
 * Fix EXECUTE request with skipMetadata=false returning no metadata
   (CASSANDRA-8054)
 * Allow concurrent use of CQLBulkOutputFormat (CASSANDRA-7776)
 * Shutdown JVM on OOM (CASSANDRA-7507)
 * Upgrade netty version and enable epoll event loop (CASSANDRA-7761)
 * Don't duplicate sstables smaller than split size when using
   the sstablesplitter tool (CASSANDRA-7616)
 * Avoid re-parsing already prepared statements (CASSANDRA-7923)
 * Fix some Thrift slice deletions and updates of COMPACT STORAGE
   tables with some clustering columns omitted (CASSANDRA-7990)
 * Fix filtering for CONTAINS on sets (CASSANDRA-8033)
 * Properly track added size (CASSANDRA-7239)
 * Allow compilation in java 8 (CASSANDRA-7208)
 * Fix Assertion error on RangeTombstoneList diff (CASSANDRA-8013)
 * Release references to overlapping sstables during compaction (CASSANDRA-7819)
 * Send notification when opening compaction results early (CASSANDRA-8034)
 * Make native server start block until properly bound (CASSANDRA-7885)
 * (cqlsh) Fix IPv6 support (CASSANDRA-7988)
 * Ignore fat clients when checking for endpoint collision (CASSANDRA-7939)
 * Make sstablerepairedset take a list of files (CASSANDRA-7995)
 * (cqlsh) Tab completeion for indexes on map keys (CASSANDRA-7972)
 * (cqlsh) Fix UDT field selection in select clause (CASSANDRA-7891)
 * Fix resource leak in event of corrupt sstable
 * (cqlsh) Add command line option for cqlshrc file path (CASSANDRA-7131)
 * Provide visibility into prepared statements churn (CASSANDRA-7921, CASSANDRA-7930)
 * Invalidate prepared statements when their keyspace or table is
   dropped (CASSANDRA-7566)
 * cassandra-stress: fix support for NetworkTopologyStrategy (CASSANDRA-7945)
 * Fix saving caches when a table is dropped (CASSANDRA-7784)
 * Add better error checking of new stress profile (CASSANDRA-7716)
 * Use ThreadLocalRandom and remove FBUtilities.threadLocalRandom (CASSANDRA-7934)
 * Prevent operator mistakes due to simultaneous bootstrap (CASSANDRA-7069)
 * cassandra-stress supports whitelist mode for node config (CASSANDRA-7658)
 * GCInspector more closely tracks GC; cassandra-stress and nodetool report it (CASSANDRA-7916)
 * nodetool won't output bogus ownership info without a keyspace (CASSANDRA-7173)
 * Add human readable option to nodetool commands (CASSANDRA-5433)
 * Don't try to set repairedAt on old sstables (CASSANDRA-7913)
 * Add metrics for tracking PreparedStatement use (CASSANDRA-7719)
 * (cqlsh) tab-completion for triggers (CASSANDRA-7824)
 * (cqlsh) Support for query paging (CASSANDRA-7514)
 * (cqlsh) Show progress of COPY operations (CASSANDRA-7789)
 * Add syntax to remove multiple elements from a map (CASSANDRA-6599)
 * Support non-equals conditions in lightweight transactions (CASSANDRA-6839)
 * Add IF [NOT] EXISTS to create/drop triggers (CASSANDRA-7606)
 * (cqlsh) Display the current logged-in user (CASSANDRA-7785)
 * (cqlsh) Don't ignore CTRL-C during COPY FROM execution (CASSANDRA-7815)
 * (cqlsh) Order UDTs according to cross-type dependencies in DESCRIBE
   output (CASSANDRA-7659)
 * (cqlsh) Fix handling of CAS statement results (CASSANDRA-7671)
 * (cqlsh) COPY TO/FROM improvements (CASSANDRA-7405)
 * Support list index operations with conditions (CASSANDRA-7499)
 * Add max live/tombstoned cells to nodetool cfstats output (CASSANDRA-7731)
 * Validate IPv6 wildcard addresses properly (CASSANDRA-7680)
 * (cqlsh) Error when tracing query (CASSANDRA-7613)
 * Avoid IOOBE when building SyntaxError message snippet (CASSANDRA-7569)
 * SSTableExport uses correct validator to create string representation of partition
   keys (CASSANDRA-7498)
 * Avoid NPEs when receiving type changes for an unknown keyspace (CASSANDRA-7689)
 * Add support for custom 2i validation (CASSANDRA-7575)
 * Pig support for hadoop CqlInputFormat (CASSANDRA-6454)
 * Add duration mode to cassandra-stress (CASSANDRA-7468)
 * Add listen_interface and rpc_interface options (CASSANDRA-7417)
 * Improve schema merge performance (CASSANDRA-7444)
 * Adjust MT depth based on # of partition validating (CASSANDRA-5263)
 * Optimise NativeCell comparisons (CASSANDRA-6755)
 * Configurable client timeout for cqlsh (CASSANDRA-7516)
 * Include snippet of CQL query near syntax error in messages (CASSANDRA-7111)
 * Make repair -pr work with -local (CASSANDRA-7450)
 * Fix error in sstableloader with -cph > 1 (CASSANDRA-8007)
 * Fix snapshot repair error on indexed tables (CASSANDRA-8020)
 * Do not exit nodetool repair when receiving JMX NOTIF_LOST (CASSANDRA-7909)
 * Stream to private IP when available (CASSANDRA-8084)
Merged from 2.0:
 * Reject conditions on DELETE unless full PK is given (CASSANDRA-6430)
 * Properly reject the token function DELETE (CASSANDRA-7747)
 * Force batchlog replay before decommissioning a node (CASSANDRA-7446)
 * Fix hint replay with many accumulated expired hints (CASSANDRA-6998)
 * Fix duplicate results in DISTINCT queries on static columns with query
   paging (CASSANDRA-8108)
 * Add DateTieredCompactionStrategy (CASSANDRA-6602)
 * Properly validate ascii and utf8 string literals in CQL queries (CASSANDRA-8101)
 * (cqlsh) Fix autocompletion for alter keyspace (CASSANDRA-8021)
 * Create backup directories for commitlog archiving during startup (CASSANDRA-8111)
 * Reduce totalBlockFor() for LOCAL_* consistency levels (CASSANDRA-8058)
 * Fix merging schemas with re-dropped keyspaces (CASSANDRA-7256)
 * Fix counters in supercolumns during live upgrades from 1.2 (CASSANDRA-7188)
 * Notify DT subscribers when a column family is truncated (CASSANDRA-8088)
 * Add sanity check of $JAVA on startup (CASSANDRA-7676)
 * Schedule fat client schema pull on join (CASSANDRA-7993)
 * Don't reset nodes' versions when closing IncomingTcpConnections
   (CASSANDRA-7734)
 * Record the real messaging version in all cases in OutboundTcpConnection
   (CASSANDRA-8057)
 * SSL does not work in cassandra-cli (CASSANDRA-7899)
 * Fix potential exception when using ReversedType in DynamicCompositeType
   (CASSANDRA-7898)
 * Better validation of collection values (CASSANDRA-7833)
 * Track min/max timestamps correctly (CASSANDRA-7969)
 * Fix possible overflow while sorting CL segments for replay (CASSANDRA-7992)
 * Increase nodetool Xmx (CASSANDRA-7956)
 * Archive any commitlog segments present at startup (CASSANDRA-6904)
 * CrcCheckChance should adjust based on live CFMetadata not 
   sstable metadata (CASSANDRA-7978)
 * token() should only accept columns in the partitioning
   key order (CASSANDRA-6075)
 * Add method to invalidate permission cache via JMX (CASSANDRA-7977)
 * Allow propagating multiple gossip states atomically (CASSANDRA-6125)
 * Log exceptions related to unclean native protocol client disconnects
   at DEBUG or INFO (CASSANDRA-7849)
 * Allow permissions cache to be set via JMX (CASSANDRA-7698)
 * Include schema_triggers CF in readable system resources (CASSANDRA-7967)
 * Fix RowIndexEntry to report correct serializedSize (CASSANDRA-7948)
 * Make CQLSSTableWriter sync within partitions (CASSANDRA-7360)
 * Potentially use non-local replicas in CqlConfigHelper (CASSANDRA-7906)
 * Explicitly disallow mixing multi-column and single-column
   relations on clustering columns (CASSANDRA-7711)
 * Better error message when condition is set on PK column (CASSANDRA-7804)
 * Don't send schema change responses and events for no-op DDL
   statements (CASSANDRA-7600)
 * (Hadoop) fix cluster initialisation for a split fetching (CASSANDRA-7774)
 * Throw InvalidRequestException when queries contain relations on entire
   collection columns (CASSANDRA-7506)
 * (cqlsh) enable CTRL-R history search with libedit (CASSANDRA-7577)
 * (Hadoop) allow ACFRW to limit nodes to local DC (CASSANDRA-7252)
 * (cqlsh) cqlsh should automatically disable tracing when selecting
   from system_traces (CASSANDRA-7641)
 * (Hadoop) Add CqlOutputFormat (CASSANDRA-6927)
 * Don't depend on cassandra config for nodetool ring (CASSANDRA-7508)
 * (cqlsh) Fix failing cqlsh formatting tests (CASSANDRA-7703)
 * Fix IncompatibleClassChangeError from hadoop2 (CASSANDRA-7229)
 * Add 'nodetool sethintedhandoffthrottlekb' (CASSANDRA-7635)
 * (cqlsh) Add tab-completion for CREATE/DROP USER IF [NOT] EXISTS (CASSANDRA-7611)
 * Catch errors when the JVM pulls the rug out from GCInspector (CASSANDRA-5345)
 * cqlsh fails when version number parts are not int (CASSANDRA-7524)
 * Fix NPE when table dropped during streaming (CASSANDRA-7946)
 * Fix wrong progress when streaming uncompressed (CASSANDRA-7878)
 * Fix possible infinite loop in creating repair range (CASSANDRA-7983)
 * Fix unit in nodetool for streaming throughput (CASSANDRA-7375)
Merged from 1.2:
 * Don't index tombstones (CASSANDRA-7828)
 * Improve PasswordAuthenticator default super user setup (CASSANDRA-7788)


2.1.0
 * (cqlsh) Removed "ALTER TYPE <name> RENAME TO <name>" from tab-completion
   (CASSANDRA-7895)
 * Fixed IllegalStateException in anticompaction (CASSANDRA-7892)
 * cqlsh: DESCRIBE support for frozen UDTs, tuples (CASSANDRA-7863)
 * Avoid exposing internal classes over JMX (CASSANDRA-7879)
 * Add null check for keys when freezing collection (CASSANDRA-7869)
 * Improve stress workload realism (CASSANDRA-7519)
Merged from 2.0:
 * Configure system.paxos with LeveledCompactionStrategy (CASSANDRA-7753)
 * Fix ALTER clustering column type from DateType to TimestampType when
   using DESC clustering order (CASSANRDA-7797)
 * Throw EOFException if we run out of chunks in compressed datafile
   (CASSANDRA-7664)
 * Fix PRSI handling of CQL3 row markers for row cleanup (CASSANDRA-7787)
 * Fix dropping collection when it's the last regular column (CASSANDRA-7744)
 * Make StreamReceiveTask thread safe and gc friendly (CASSANDRA-7795)
 * Validate empty cell names from counter updates (CASSANDRA-7798)
Merged from 1.2:
 * Don't allow compacted sstables to be marked as compacting (CASSANDRA-7145)
 * Track expired tombstones (CASSANDRA-7810)


2.1.0-rc7
 * Add frozen keyword and require UDT to be frozen (CASSANDRA-7857)
 * Track added sstable size correctly (CASSANDRA-7239)
 * (cqlsh) Fix case insensitivity (CASSANDRA-7834)
 * Fix failure to stream ranges when moving (CASSANDRA-7836)
 * Correctly remove tmplink files (CASSANDRA-7803)
 * (cqlsh) Fix column name formatting for functions, CAS operations,
   and UDT field selections (CASSANDRA-7806)
 * (cqlsh) Fix COPY FROM handling of null/empty primary key
   values (CASSANDRA-7792)
 * Fix ordering of static cells (CASSANDRA-7763)
Merged from 2.0:
 * Forbid re-adding dropped counter columns (CASSANDRA-7831)
 * Fix CFMetaData#isThriftCompatible() for PK-only tables (CASSANDRA-7832)
 * Always reject inequality on the partition key without token()
   (CASSANDRA-7722)
 * Always send Paxos commit to all replicas (CASSANDRA-7479)
 * Make disruptor_thrift_server invocation pool configurable (CASSANDRA-7594)
 * Make repair no-op when RF=1 (CASSANDRA-7864)


2.1.0-rc6
 * Fix OOM issue from netty caching over time (CASSANDRA-7743)
 * json2sstable couldn't import JSON for CQL table (CASSANDRA-7477)
 * Invalidate all caches on table drop (CASSANDRA-7561)
 * Skip strict endpoint selection for ranges if RF == nodes (CASSANRA-7765)
 * Fix Thrift range filtering without 2ary index lookups (CASSANDRA-7741)
 * Add tracing entries about concurrent range requests (CASSANDRA-7599)
 * (cqlsh) Fix DESCRIBE for NTS keyspaces (CASSANDRA-7729)
 * Remove netty buffer ref-counting (CASSANDRA-7735)
 * Pass mutated cf to index updater for use by PRSI (CASSANDRA-7742)
 * Include stress yaml example in release and deb (CASSANDRA-7717)
 * workaround for netty issue causing corrupted data off the wire (CASSANDRA-7695)
 * cqlsh DESC CLUSTER fails retrieving ring information (CASSANDRA-7687)
 * Fix binding null values inside UDT (CASSANDRA-7685)
 * Fix UDT field selection with empty fields (CASSANDRA-7670)
 * Bogus deserialization of static cells from sstable (CASSANDRA-7684)
 * Fix NPE on compaction leftover cleanup for dropped table (CASSANDRA-7770)
Merged from 2.0:
 * Fix race condition in StreamTransferTask that could lead to
   infinite loops and premature sstable deletion (CASSANDRA-7704)
 * (cqlsh) Wait up to 10 sec for a tracing session (CASSANDRA-7222)
 * Fix NPE in FileCacheService.sizeInBytes (CASSANDRA-7756)
 * Remove duplicates from StorageService.getJoiningNodes (CASSANDRA-7478)
 * Clone token map outside of hot gossip loops (CASSANDRA-7758)
 * Fix MS expiring map timeout for Paxos messages (CASSANDRA-7752)
 * Do not flush on truncate if durable_writes is false (CASSANDRA-7750)
 * Give CRR a default input_cql Statement (CASSANDRA-7226)
 * Better error message when adding a collection with the same name
   than a previously dropped one (CASSANDRA-6276)
 * Fix validation when adding static columns (CASSANDRA-7730)
 * (Thrift) fix range deletion of supercolumns (CASSANDRA-7733)
 * Fix potential AssertionError in RangeTombstoneList (CASSANDRA-7700)
 * Validate arguments of blobAs* functions (CASSANDRA-7707)
 * Fix potential AssertionError with 2ndary indexes (CASSANDRA-6612)
 * Avoid logging CompactionInterrupted at ERROR (CASSANDRA-7694)
 * Minor leak in sstable2jon (CASSANDRA-7709)
 * Add cassandra.auto_bootstrap system property (CASSANDRA-7650)
 * Update java driver (for hadoop) (CASSANDRA-7618)
 * Remove CqlPagingRecordReader/CqlPagingInputFormat (CASSANDRA-7570)
 * Support connecting to ipv6 jmx with nodetool (CASSANDRA-7669)


2.1.0-rc5
 * Reject counters inside user types (CASSANDRA-7672)
 * Switch to notification-based GCInspector (CASSANDRA-7638)
 * (cqlsh) Handle nulls in UDTs and tuples correctly (CASSANDRA-7656)
 * Don't use strict consistency when replacing (CASSANDRA-7568)
 * Fix min/max cell name collection on 2.0 SSTables with range
   tombstones (CASSANDRA-7593)
 * Tolerate min/max cell names of different lengths (CASSANDRA-7651)
 * Filter cached results correctly (CASSANDRA-7636)
 * Fix tracing on the new SEPExecutor (CASSANDRA-7644)
 * Remove shuffle and taketoken (CASSANDRA-7601)
 * Clean up Windows batch scripts (CASSANDRA-7619)
 * Fix native protocol drop user type notification (CASSANDRA-7571)
 * Give read access to system.schema_usertypes to all authenticated users
   (CASSANDRA-7578)
 * (cqlsh) Fix cqlsh display when zero rows are returned (CASSANDRA-7580)
 * Get java version correctly when JAVA_TOOL_OPTIONS is set (CASSANDRA-7572)
 * Fix NPE when dropping index from non-existent keyspace, AssertionError when
   dropping non-existent index with IF EXISTS (CASSANDRA-7590)
 * Fix sstablelevelresetter hang (CASSANDRA-7614)
 * (cqlsh) Fix deserialization of blobs (CASSANDRA-7603)
 * Use "keyspace updated" schema change message for UDT changes in v1 and
   v2 protocols (CASSANDRA-7617)
 * Fix tracing of range slices and secondary index lookups that are local
   to the coordinator (CASSANDRA-7599)
 * Set -Dcassandra.storagedir for all tool shell scripts (CASSANDRA-7587)
 * Don't swap max/min col names when mutating sstable metadata (CASSANDRA-7596)
 * (cqlsh) Correctly handle paged result sets (CASSANDRA-7625)
 * (cqlsh) Improve waiting for a trace to complete (CASSANDRA-7626)
 * Fix tracing of concurrent range slices and 2ary index queries (CASSANDRA-7626)
 * Fix scrub against collection type (CASSANDRA-7665)
Merged from 2.0:
 * Set gc_grace_seconds to seven days for system schema tables (CASSANDRA-7668)
 * SimpleSeedProvider no longer caches seeds forever (CASSANDRA-7663)
 * Always flush on truncate (CASSANDRA-7511)
 * Fix ReversedType(DateType) mapping to native protocol (CASSANDRA-7576)
 * Always merge ranges owned by a single node (CASSANDRA-6930)
 * Track max/min timestamps for range tombstones (CASSANDRA-7647)
 * Fix NPE when listing saved caches dir (CASSANDRA-7632)


2.1.0-rc4
 * Fix word count hadoop example (CASSANDRA-7200)
 * Updated memtable_cleanup_threshold and memtable_flush_writers defaults 
   (CASSANDRA-7551)
 * (Windows) fix startup when WMI memory query fails (CASSANDRA-7505)
 * Anti-compaction proceeds if any part of the repair failed (CASSANDRA-7521)
 * Add missing table name to DROP INDEX responses and notifications (CASSANDRA-7539)
 * Bump CQL version to 3.2.0 and update CQL documentation (CASSANDRA-7527)
 * Fix configuration error message when running nodetool ring (CASSANDRA-7508)
 * Support conditional updates, tuple type, and the v3 protocol in cqlsh (CASSANDRA-7509)
 * Handle queries on multiple secondary index types (CASSANDRA-7525)
 * Fix cqlsh authentication with v3 native protocol (CASSANDRA-7564)
 * Fix NPE when unknown prepared statement ID is used (CASSANDRA-7454)
Merged from 2.0:
 * (Windows) force range-based repair to non-sequential mode (CASSANDRA-7541)
 * Fix range merging when DES scores are zero (CASSANDRA-7535)
 * Warn when SSL certificates have expired (CASSANDRA-7528)
 * Fix error when doing reversed queries with static columns (CASSANDRA-7490)
Merged from 1.2:
 * Set correct stream ID on responses when non-Exception Throwables
   are thrown while handling native protocol messages (CASSANDRA-7470)


2.1.0-rc3
 * Consider expiry when reconciling otherwise equal cells (CASSANDRA-7403)
 * Introduce CQL support for stress tool (CASSANDRA-6146)
 * Fix ClassCastException processing expired messages (CASSANDRA-7496)
 * Fix prepared marker for collections inside UDT (CASSANDRA-7472)
 * Remove left-over populate_io_cache_on_flush and replicate_on_write
   uses (CASSANDRA-7493)
 * (Windows) handle spaces in path names (CASSANDRA-7451)
 * Ensure writes have completed after dropping a table, before recycling
   commit log segments (CASSANDRA-7437)
 * Remove left-over rows_per_partition_to_cache (CASSANDRA-7493)
 * Fix error when CONTAINS is used with a bind marker (CASSANDRA-7502)
 * Properly reject unknown UDT field (CASSANDRA-7484)
Merged from 2.0:
 * Fix CC#collectTimeOrderedData() tombstone optimisations (CASSANDRA-7394)
 * Support DISTINCT for static columns and fix behaviour when DISTINC is
   not use (CASSANDRA-7305).
 * Workaround JVM NPE on JMX bind failure (CASSANDRA-7254)
 * Fix race in FileCacheService RemovalListener (CASSANDRA-7278)
 * Fix inconsistent use of consistencyForCommit that allowed LOCAL_QUORUM
   operations to incorrect become full QUORUM (CASSANDRA-7345)
 * Properly handle unrecognized opcodes and flags (CASSANDRA-7440)
 * (Hadoop) close CqlRecordWriter clients when finished (CASSANDRA-7459)
 * Commit disk failure policy (CASSANDRA-7429)
 * Make sure high level sstables get compacted (CASSANDRA-7414)
 * Fix AssertionError when using empty clustering columns and static columns
   (CASSANDRA-7455)
 * Add option to disable STCS in L0 (CASSANDRA-6621)
 * Upgrade to snappy-java 1.0.5.2 (CASSANDRA-7476)


2.1.0-rc2
 * Fix heap size calculation for CompoundSparseCellName and 
   CompoundSparseCellName.WithCollection (CASSANDRA-7421)
 * Allow counter mutations in UNLOGGED batches (CASSANDRA-7351)
 * Modify reconcile logic to always pick a tombstone over a counter cell
   (CASSANDRA-7346)
 * Avoid incremental compaction on Windows (CASSANDRA-7365)
 * Fix exception when querying a composite-keyed table with a collection index
   (CASSANDRA-7372)
 * Use node's host id in place of counter ids (CASSANDRA-7366)
 * Fix error when doing reversed queries with static columns (CASSANDRA-7490)
 * Backport CASSANDRA-6747 (CASSANDRA-7560)
 * Track max/min timestamps for range tombstones (CASSANDRA-7647)
 * Fix NPE when listing saved caches dir (CASSANDRA-7632)
 * Fix sstableloader unable to connect encrypted node (CASSANDRA-7585)
Merged from 1.2:
 * Clone token map outside of hot gossip loops (CASSANDRA-7758)
 * Add stop method to EmbeddedCassandraService (CASSANDRA-7595)
 * Support connecting to ipv6 jmx with nodetool (CASSANDRA-7669)
 * Set gc_grace_seconds to seven days for system schema tables (CASSANDRA-7668)
 * SimpleSeedProvider no longer caches seeds forever (CASSANDRA-7663)
 * Set correct stream ID on responses when non-Exception Throwables
   are thrown while handling native protocol messages (CASSANDRA-7470)
 * Fix row size miscalculation in LazilyCompactedRow (CASSANDRA-7543)
 * Fix race in background compaction check (CASSANDRA-7745)
 * Don't clear out range tombstones during compaction (CASSANDRA-7808)


2.1.0-rc1
 * Revert flush directory (CASSANDRA-6357)
 * More efficient executor service for fast operations (CASSANDRA-4718)
 * Move less common tools into a new cassandra-tools package (CASSANDRA-7160)
 * Support more concurrent requests in native protocol (CASSANDRA-7231)
 * Add tab-completion to debian nodetool packaging (CASSANDRA-6421)
 * Change concurrent_compactors defaults (CASSANDRA-7139)
 * Add PowerShell Windows launch scripts (CASSANDRA-7001)
 * Make commitlog archive+restore more robust (CASSANDRA-6974)
 * Fix marking commitlogsegments clean (CASSANDRA-6959)
 * Add snapshot "manifest" describing files included (CASSANDRA-6326)
 * Parallel streaming for sstableloader (CASSANDRA-3668)
 * Fix bugs in supercolumns handling (CASSANDRA-7138)
 * Fix ClassClassException on composite dense tables (CASSANDRA-7112)
 * Cleanup and optimize collation and slice iterators (CASSANDRA-7107)
 * Upgrade NBHM lib (CASSANDRA-7128)
 * Optimize netty server (CASSANDRA-6861)
 * Fix repair hang when given CF does not exist (CASSANDRA-7189)
 * Allow c* to be shutdown in an embedded mode (CASSANDRA-5635)
 * Add server side batching to native transport (CASSANDRA-5663)
 * Make batchlog replay asynchronous (CASSANDRA-6134)
 * remove unused classes (CASSANDRA-7197)
 * Limit user types to the keyspace they are defined in (CASSANDRA-6643)
 * Add validate method to CollectionType (CASSANDRA-7208)
 * New serialization format for UDT values (CASSANDRA-7209, CASSANDRA-7261)
 * Fix nodetool netstats (CASSANDRA-7270)
 * Fix potential ClassCastException in HintedHandoffManager (CASSANDRA-7284)
 * Use prepared statements internally (CASSANDRA-6975)
 * Fix broken paging state with prepared statement (CASSANDRA-7120)
 * Fix IllegalArgumentException in CqlStorage (CASSANDRA-7287)
 * Allow nulls/non-existant fields in UDT (CASSANDRA-7206)
 * Add Thrift MultiSliceRequest (CASSANDRA-6757, CASSANDRA-7027)
 * Handle overlapping MultiSlices (CASSANDRA-7279)
 * Fix DataOutputTest on Windows (CASSANDRA-7265)
 * Embedded sets in user defined data-types are not updating (CASSANDRA-7267)
 * Add tuple type to CQL/native protocol (CASSANDRA-7248)
 * Fix CqlPagingRecordReader on tables with few rows (CASSANDRA-7322)
Merged from 2.0:
 * Copy compaction options to make sure they are reloaded (CASSANDRA-7290)
 * Add option to do more aggressive tombstone compactions (CASSANDRA-6563)
 * Don't try to compact already-compacting files in HHOM (CASSANDRA-7288)
 * Always reallocate buffers in HSHA (CASSANDRA-6285)
 * (Hadoop) support authentication in CqlRecordReader (CASSANDRA-7221)
 * (Hadoop) Close java driver Cluster in CQLRR.close (CASSANDRA-7228)
 * Warn when 'USING TIMESTAMP' is used on a CAS BATCH (CASSANDRA-7067)
 * return all cpu values from BackgroundActivityMonitor.readAndCompute (CASSANDRA-7183)
 * Correctly delete scheduled range xfers (CASSANDRA-7143)
 * return all cpu values from BackgroundActivityMonitor.readAndCompute (CASSANDRA-7183)  
 * reduce garbage creation in calculatePendingRanges (CASSANDRA-7191)
 * fix c* launch issues on Russian os's due to output of linux 'free' cmd (CASSANDRA-6162)
 * Fix disabling autocompaction (CASSANDRA-7187)
 * Fix potential NumberFormatException when deserializing IntegerType (CASSANDRA-7088)
 * cqlsh can't tab-complete disabling compaction (CASSANDRA-7185)
 * cqlsh: Accept and execute CQL statement(s) from command-line parameter (CASSANDRA-7172)
 * Fix IllegalStateException in CqlPagingRecordReader (CASSANDRA-7198)
 * Fix the InvertedIndex trigger example (CASSANDRA-7211)
 * Add --resolve-ip option to 'nodetool ring' (CASSANDRA-7210)
 * reduce garbage on codec flag deserialization (CASSANDRA-7244) 
 * Fix duplicated error messages on directory creation error at startup (CASSANDRA-5818)
 * Proper null handle for IF with map element access (CASSANDRA-7155)
 * Improve compaction visibility (CASSANDRA-7242)
 * Correctly delete scheduled range xfers (CASSANDRA-7143)
 * Make batchlog replica selection rack-aware (CASSANDRA-6551)
 * Fix CFMetaData#getColumnDefinitionFromColumnName() (CASSANDRA-7074)
 * Fix writetime/ttl functions for static columns (CASSANDRA-7081)
 * Suggest CTRL-C or semicolon after three blank lines in cqlsh (CASSANDRA-7142)
 * Fix 2ndary index queries with DESC clustering order (CASSANDRA-6950)
 * Invalid key cache entries on DROP (CASSANDRA-6525)
 * Fix flapping RecoveryManagerTest (CASSANDRA-7084)
 * Add missing iso8601 patterns for date strings (CASSANDRA-6973)
 * Support selecting multiple rows in a partition using IN (CASSANDRA-6875)
 * Add authentication support to shuffle (CASSANDRA-6484)
 * Swap local and global default read repair chances (CASSANDRA-7320)
 * Add conditional CREATE/DROP USER support (CASSANDRA-7264)
 * Cqlsh counts non-empty lines for "Blank lines" warning (CASSANDRA-7325)
Merged from 1.2:
 * Add Cloudstack snitch (CASSANDRA-7147)
 * Update system.peers correctly when relocating tokens (CASSANDRA-7126)
 * Add Google Compute Engine snitch (CASSANDRA-7132)
 * remove duplicate query for local tokens (CASSANDRA-7182)
 * exit CQLSH with error status code if script fails (CASSANDRA-6344)
 * Fix bug with some IN queries missig results (CASSANDRA-7105)
 * Fix availability validation for LOCAL_ONE CL (CASSANDRA-7319)
 * Hint streaming can cause decommission to fail (CASSANDRA-7219)


2.1.0-beta2
 * Increase default CL space to 8GB (CASSANDRA-7031)
 * Add range tombstones to read repair digests (CASSANDRA-6863)
 * Fix BTree.clear for large updates (CASSANDRA-6943)
 * Fail write instead of logging a warning when unable to append to CL
   (CASSANDRA-6764)
 * Eliminate possibility of CL segment appearing twice in active list 
   (CASSANDRA-6557)
 * Apply DONTNEED fadvise to commitlog segments (CASSANDRA-6759)
 * Switch CRC component to Adler and include it for compressed sstables 
   (CASSANDRA-4165)
 * Allow cassandra-stress to set compaction strategy options (CASSANDRA-6451)
 * Add broadcast_rpc_address option to cassandra.yaml (CASSANDRA-5899)
 * Auto reload GossipingPropertyFileSnitch config (CASSANDRA-5897)
 * Fix overflow of memtable_total_space_in_mb (CASSANDRA-6573)
 * Fix ABTC NPE and apply update function correctly (CASSANDRA-6692)
 * Allow nodetool to use a file or prompt for password (CASSANDRA-6660)
 * Fix AIOOBE when concurrently accessing ABSC (CASSANDRA-6742)
 * Fix assertion error in ALTER TYPE RENAME (CASSANDRA-6705)
 * Scrub should not always clear out repaired status (CASSANDRA-5351)
 * Improve handling of range tombstone for wide partitions (CASSANDRA-6446)
 * Fix ClassCastException for compact table with composites (CASSANDRA-6738)
 * Fix potentially repairing with wrong nodes (CASSANDRA-6808)
 * Change caching option syntax (CASSANDRA-6745)
 * Fix stress to do proper counter reads (CASSANDRA-6835)
 * Fix help message for stress counter_write (CASSANDRA-6824)
 * Fix stress smart Thrift client to pick servers correctly (CASSANDRA-6848)
 * Add logging levels (minimal, normal or verbose) to stress tool (CASSANDRA-6849)
 * Fix race condition in Batch CLE (CASSANDRA-6860)
 * Improve cleanup/scrub/upgradesstables failure handling (CASSANDRA-6774)
 * ByteBuffer write() methods for serializing sstables (CASSANDRA-6781)
 * Proper compare function for CollectionType (CASSANDRA-6783)
 * Update native server to Netty 4 (CASSANDRA-6236)
 * Fix off-by-one error in stress (CASSANDRA-6883)
 * Make OpOrder AutoCloseable (CASSANDRA-6901)
 * Remove sync repair JMX interface (CASSANDRA-6900)
 * Add multiple memory allocation options for memtables (CASSANDRA-6689, 6694)
 * Remove adjusted op rate from stress output (CASSANDRA-6921)
 * Add optimized CF.hasColumns() implementations (CASSANDRA-6941)
 * Serialize batchlog mutations with the version of the target node
   (CASSANDRA-6931)
 * Optimize CounterColumn#reconcile() (CASSANDRA-6953)
 * Properly remove 1.2 sstable support in 2.1 (CASSANDRA-6869)
 * Lock counter cells, not partitions (CASSANDRA-6880)
 * Track presence of legacy counter shards in sstables (CASSANDRA-6888)
 * Ensure safe resource cleanup when replacing sstables (CASSANDRA-6912)
 * Add failure handler to async callback (CASSANDRA-6747)
 * Fix AE when closing SSTable without releasing reference (CASSANDRA-7000)
 * Clean up IndexInfo on keyspace/table drops (CASSANDRA-6924)
 * Only snapshot relative SSTables when sequential repair (CASSANDRA-7024)
 * Require nodetool rebuild_index to specify index names (CASSANDRA-7038)
 * fix cassandra stress errors on reads with native protocol (CASSANDRA-7033)
 * Use OpOrder to guard sstable references for reads (CASSANDRA-6919)
 * Preemptive opening of compaction result (CASSANDRA-6916)
 * Multi-threaded scrub/cleanup/upgradesstables (CASSANDRA-5547)
 * Optimize cellname comparison (CASSANDRA-6934)
 * Native protocol v3 (CASSANDRA-6855)
 * Optimize Cell liveness checks and clean up Cell (CASSANDRA-7119)
 * Support consistent range movements (CASSANDRA-2434)
 * Display min timestamp in sstablemetadata viewer (CASSANDRA-6767)
Merged from 2.0:
 * Avoid race-prone second "scrub" of system keyspace (CASSANDRA-6797)
 * Pool CqlRecordWriter clients by inetaddress rather than Range
   (CASSANDRA-6665)
 * Fix compaction_history timestamps (CASSANDRA-6784)
 * Compare scores of full replica ordering in DES (CASSANDRA-6683)
 * fix CME in SessionInfo updateProgress affecting netstats (CASSANDRA-6577)
 * Allow repairing between specific replicas (CASSANDRA-6440)
 * Allow per-dc enabling of hints (CASSANDRA-6157)
 * Add compatibility for Hadoop 0.2.x (CASSANDRA-5201)
 * Fix EstimatedHistogram races (CASSANDRA-6682)
 * Failure detector correctly converts initial value to nanos (CASSANDRA-6658)
 * Add nodetool taketoken to relocate vnodes (CASSANDRA-4445)
 * Expose bulk loading progress over JMX (CASSANDRA-4757)
 * Correctly handle null with IF conditions and TTL (CASSANDRA-6623)
 * Account for range/row tombstones in tombstone drop
   time histogram (CASSANDRA-6522)
 * Stop CommitLogSegment.close() from calling sync() (CASSANDRA-6652)
 * Make commitlog failure handling configurable (CASSANDRA-6364)
 * Avoid overlaps in LCS (CASSANDRA-6688)
 * Improve support for paginating over composites (CASSANDRA-4851)
 * Fix count(*) queries in a mixed cluster (CASSANDRA-6707)
 * Improve repair tasks(snapshot, differencing) concurrency (CASSANDRA-6566)
 * Fix replaying pre-2.0 commit logs (CASSANDRA-6714)
 * Add static columns to CQL3 (CASSANDRA-6561)
 * Optimize single partition batch statements (CASSANDRA-6737)
 * Disallow post-query re-ordering when paging (CASSANDRA-6722)
 * Fix potential paging bug with deleted columns (CASSANDRA-6748)
 * Fix NPE on BulkLoader caused by losing StreamEvent (CASSANDRA-6636)
 * Fix truncating compression metadata (CASSANDRA-6791)
 * Add CMSClassUnloadingEnabled JVM option (CASSANDRA-6541)
 * Catch memtable flush exceptions during shutdown (CASSANDRA-6735)
 * Fix upgradesstables NPE for non-CF-based indexes (CASSANDRA-6645)
 * Fix UPDATE updating PRIMARY KEY columns implicitly (CASSANDRA-6782)
 * Fix IllegalArgumentException when updating from 1.2 with SuperColumns
   (CASSANDRA-6733)
 * FBUtilities.singleton() should use the CF comparator (CASSANDRA-6778)
 * Fix CQLSStableWriter.addRow(Map<String, Object>) (CASSANDRA-6526)
 * Fix HSHA server introducing corrupt data (CASSANDRA-6285)
 * Fix CAS conditions for COMPACT STORAGE tables (CASSANDRA-6813)
 * Starting threads in OutboundTcpConnectionPool constructor causes race conditions (CASSANDRA-7177)
 * Allow overriding cassandra-rackdc.properties file (CASSANDRA-7072)
 * Set JMX RMI port to 7199 (CASSANDRA-7087)
 * Use LOCAL_QUORUM for data reads at LOCAL_SERIAL (CASSANDRA-6939)
 * Log a warning for large batches (CASSANDRA-6487)
 * Put nodes in hibernate when join_ring is false (CASSANDRA-6961)
 * Avoid early loading of non-system keyspaces before compaction-leftovers 
   cleanup at startup (CASSANDRA-6913)
 * Restrict Windows to parallel repairs (CASSANDRA-6907)
 * (Hadoop) Allow manually specifying start/end tokens in CFIF (CASSANDRA-6436)
 * Fix NPE in MeteredFlusher (CASSANDRA-6820)
 * Fix race processing range scan responses (CASSANDRA-6820)
 * Allow deleting snapshots from dropped keyspaces (CASSANDRA-6821)
 * Add uuid() function (CASSANDRA-6473)
 * Omit tombstones from schema digests (CASSANDRA-6862)
 * Include correct consistencyLevel in LWT timeout (CASSANDRA-6884)
 * Lower chances for losing new SSTables during nodetool refresh and
   ColumnFamilyStore.loadNewSSTables (CASSANDRA-6514)
 * Add support for DELETE ... IF EXISTS to CQL3 (CASSANDRA-5708)
 * Update hadoop_cql3_word_count example (CASSANDRA-6793)
 * Fix handling of RejectedExecution in sync Thrift server (CASSANDRA-6788)
 * Log more information when exceeding tombstone_warn_threshold (CASSANDRA-6865)
 * Fix truncate to not abort due to unreachable fat clients (CASSANDRA-6864)
 * Fix schema concurrency exceptions (CASSANDRA-6841)
 * Fix leaking validator FH in StreamWriter (CASSANDRA-6832)
 * Fix saving triggers to schema (CASSANDRA-6789)
 * Fix trigger mutations when base mutation list is immutable (CASSANDRA-6790)
 * Fix accounting in FileCacheService to allow re-using RAR (CASSANDRA-6838)
 * Fix static counter columns (CASSANDRA-6827)
 * Restore expiring->deleted (cell) compaction optimization (CASSANDRA-6844)
 * Fix CompactionManager.needsCleanup (CASSANDRA-6845)
 * Correctly compare BooleanType values other than 0 and 1 (CASSANDRA-6779)
 * Read message id as string from earlier versions (CASSANDRA-6840)
 * Properly use the Paxos consistency for (non-protocol) batch (CASSANDRA-6837)
 * Add paranoid disk failure option (CASSANDRA-6646)
 * Improve PerRowSecondaryIndex performance (CASSANDRA-6876)
 * Extend triggers to support CAS updates (CASSANDRA-6882)
 * Static columns with IF NOT EXISTS don't always work as expected (CASSANDRA-6873)
 * Fix paging with SELECT DISTINCT (CASSANDRA-6857)
 * Fix UnsupportedOperationException on CAS timeout (CASSANDRA-6923)
 * Improve MeteredFlusher handling of MF-unaffected column families
   (CASSANDRA-6867)
 * Add CqlRecordReader using native pagination (CASSANDRA-6311)
 * Add QueryHandler interface (CASSANDRA-6659)
 * Track liveRatio per-memtable, not per-CF (CASSANDRA-6945)
 * Make sure upgradesstables keeps sstable level (CASSANDRA-6958)
 * Fix LIMIT with static columns (CASSANDRA-6956)
 * Fix clash with CQL column name in thrift validation (CASSANDRA-6892)
 * Fix error with super columns in mixed 1.2-2.0 clusters (CASSANDRA-6966)
 * Fix bad skip of sstables on slice query with composite start/finish (CASSANDRA-6825)
 * Fix unintended update with conditional statement (CASSANDRA-6893)
 * Fix map element access in IF (CASSANDRA-6914)
 * Avoid costly range calculations for range queries on system keyspaces
   (CASSANDRA-6906)
 * Fix SSTable not released if stream session fails (CASSANDRA-6818)
 * Avoid build failure due to ANTLR timeout (CASSANDRA-6991)
 * Queries on compact tables can return more rows that requested (CASSANDRA-7052)
 * USING TIMESTAMP for batches does not work (CASSANDRA-7053)
 * Fix performance regression from CASSANDRA-5614 (CASSANDRA-6949)
 * Ensure that batchlog and hint timeouts do not produce hints (CASSANDRA-7058)
 * Merge groupable mutations in TriggerExecutor#execute() (CASSANDRA-7047)
 * Plug holes in resource release when wiring up StreamSession (CASSANDRA-7073)
 * Re-add parameter columns to tracing session (CASSANDRA-6942)
 * Preserves CQL metadata when updating table from thrift (CASSANDRA-6831)
Merged from 1.2:
 * Fix nodetool display with vnodes (CASSANDRA-7082)
 * Add UNLOGGED, COUNTER options to BATCH documentation (CASSANDRA-6816)
 * add extra SSL cipher suites (CASSANDRA-6613)
 * fix nodetool getsstables for blob PK (CASSANDRA-6803)
 * Fix BatchlogManager#deleteBatch() use of millisecond timestamps
   (CASSANDRA-6822)
 * Continue assassinating even if the endpoint vanishes (CASSANDRA-6787)
 * Schedule schema pulls on change (CASSANDRA-6971)
 * Non-droppable verbs shouldn't be dropped from OTC (CASSANDRA-6980)
 * Shutdown batchlog executor in SS#drain() (CASSANDRA-7025)
 * Fix batchlog to account for CF truncation records (CASSANDRA-6999)
 * Fix CQLSH parsing of functions and BLOB literals (CASSANDRA-7018)
 * Properly load trustore in the native protocol (CASSANDRA-6847)
 * Always clean up references in SerializingCache (CASSANDRA-6994)
 * Don't shut MessagingService down when replacing a node (CASSANDRA-6476)
 * fix npe when doing -Dcassandra.fd_initial_value_ms (CASSANDRA-6751)


2.1.0-beta1
 * Add flush directory distinct from compaction directories (CASSANDRA-6357)
 * Require JNA by default (CASSANDRA-6575)
 * add listsnapshots command to nodetool (CASSANDRA-5742)
 * Introduce AtomicBTreeColumns (CASSANDRA-6271, 6692)
 * Multithreaded commitlog (CASSANDRA-3578)
 * allocate fixed index summary memory pool and resample cold index summaries 
   to use less memory (CASSANDRA-5519)
 * Removed multithreaded compaction (CASSANDRA-6142)
 * Parallelize fetching rows for low-cardinality indexes (CASSANDRA-1337)
 * change logging from log4j to logback (CASSANDRA-5883)
 * switch to LZ4 compression for internode communication (CASSANDRA-5887)
 * Stop using Thrift-generated Index* classes internally (CASSANDRA-5971)
 * Remove 1.2 network compatibility code (CASSANDRA-5960)
 * Remove leveled json manifest migration code (CASSANDRA-5996)
 * Remove CFDefinition (CASSANDRA-6253)
 * Use AtomicIntegerFieldUpdater in RefCountedMemory (CASSANDRA-6278)
 * User-defined types for CQL3 (CASSANDRA-5590)
 * Use of o.a.c.metrics in nodetool (CASSANDRA-5871, 6406)
 * Batch read from OTC's queue and cleanup (CASSANDRA-1632)
 * Secondary index support for collections (CASSANDRA-4511, 6383)
 * SSTable metadata(Stats.db) format change (CASSANDRA-6356)
 * Push composites support in the storage engine
   (CASSANDRA-5417, CASSANDRA-6520)
 * Add snapshot space used to cfstats (CASSANDRA-6231)
 * Add cardinality estimator for key count estimation (CASSANDRA-5906)
 * CF id is changed to be non-deterministic. Data dir/key cache are created
   uniquely for CF id (CASSANDRA-5202)
 * New counters implementation (CASSANDRA-6504)
 * Replace UnsortedColumns, EmptyColumns, TreeMapBackedSortedColumns with new
   ArrayBackedSortedColumns (CASSANDRA-6630, CASSANDRA-6662, CASSANDRA-6690)
 * Add option to use row cache with a given amount of rows (CASSANDRA-5357)
 * Avoid repairing already repaired data (CASSANDRA-5351)
 * Reject counter updates with USING TTL/TIMESTAMP (CASSANDRA-6649)
 * Replace index_interval with min/max_index_interval (CASSANDRA-6379)
 * Lift limitation that order by columns must be selected for IN queries (CASSANDRA-4911)


2.0.5
 * Reduce garbage generated by bloom filter lookups (CASSANDRA-6609)
 * Add ks.cf names to tombstone logging (CASSANDRA-6597)
 * Use LOCAL_QUORUM for LWT operations at LOCAL_SERIAL (CASSANDRA-6495)
 * Wait for gossip to settle before accepting client connections (CASSANDRA-4288)
 * Delete unfinished compaction incrementally (CASSANDRA-6086)
 * Allow specifying custom secondary index options in CQL3 (CASSANDRA-6480)
 * Improve replica pinning for cache efficiency in DES (CASSANDRA-6485)
 * Fix LOCAL_SERIAL from thrift (CASSANDRA-6584)
 * Don't special case received counts in CAS timeout exceptions (CASSANDRA-6595)
 * Add support for 2.1 global counter shards (CASSANDRA-6505)
 * Fix NPE when streaming connection is not yet established (CASSANDRA-6210)
 * Avoid rare duplicate read repair triggering (CASSANDRA-6606)
 * Fix paging discardFirst (CASSANDRA-6555)
 * Fix ArrayIndexOutOfBoundsException in 2ndary index query (CASSANDRA-6470)
 * Release sstables upon rebuilding 2i (CASSANDRA-6635)
 * Add AbstractCompactionStrategy.startup() method (CASSANDRA-6637)
 * SSTableScanner may skip rows during cleanup (CASSANDRA-6638)
 * sstables from stalled repair sessions can resurrect deleted data (CASSANDRA-6503)
 * Switch stress to use ITransportFactory (CASSANDRA-6641)
 * Fix IllegalArgumentException during prepare (CASSANDRA-6592)
 * Fix possible loss of 2ndary index entries during compaction (CASSANDRA-6517)
 * Fix direct Memory on architectures that do not support unaligned long access
   (CASSANDRA-6628)
 * Let scrub optionally skip broken counter partitions (CASSANDRA-5930)
Merged from 1.2:
 * fsync compression metadata (CASSANDRA-6531)
 * Validate CF existence on execution for prepared statement (CASSANDRA-6535)
 * Add ability to throttle batchlog replay (CASSANDRA-6550)
 * Fix executing LOCAL_QUORUM with SimpleStrategy (CASSANDRA-6545)
 * Avoid StackOverflow when using large IN queries (CASSANDRA-6567)
 * Nodetool upgradesstables includes secondary indexes (CASSANDRA-6598)
 * Paginate batchlog replay (CASSANDRA-6569)
 * skip blocking on streaming during drain (CASSANDRA-6603)
 * Improve error message when schema doesn't match loaded sstable (CASSANDRA-6262)
 * Add properties to adjust FD initial value and max interval (CASSANDRA-4375)
 * Fix preparing with batch and delete from collection (CASSANDRA-6607)
 * Fix ABSC reverse iterator's remove() method (CASSANDRA-6629)
 * Handle host ID conflicts properly (CASSANDRA-6615)
 * Move handling of migration event source to solve bootstrap race. (CASSANDRA-6648)
 * Make sure compaction throughput value doesn't overflow with int math (CASSANDRA-6647)


2.0.4
 * Allow removing snapshots of no-longer-existing CFs (CASSANDRA-6418)
 * add StorageService.stopDaemon() (CASSANDRA-4268)
 * add IRE for invalid CF supplied to get_count (CASSANDRA-5701)
 * add client encryption support to sstableloader (CASSANDRA-6378)
 * Fix accept() loop for SSL sockets post-shutdown (CASSANDRA-6468)
 * Fix size-tiered compaction in LCS L0 (CASSANDRA-6496)
 * Fix assertion failure in filterColdSSTables (CASSANDRA-6483)
 * Fix row tombstones in larger-than-memory compactions (CASSANDRA-6008)
 * Fix cleanup ClassCastException (CASSANDRA-6462)
 * Reduce gossip memory use by interning VersionedValue strings (CASSANDRA-6410)
 * Allow specifying datacenters to participate in a repair (CASSANDRA-6218)
 * Fix divide-by-zero in PCI (CASSANDRA-6403)
 * Fix setting last compacted key in the wrong level for LCS (CASSANDRA-6284)
 * Add millisecond precision formats to the timestamp parser (CASSANDRA-6395)
 * Expose a total memtable size metric for a CF (CASSANDRA-6391)
 * cqlsh: handle symlinks properly (CASSANDRA-6425)
 * Fix potential infinite loop when paging query with IN (CASSANDRA-6464)
 * Fix assertion error in AbstractQueryPager.discardFirst (CASSANDRA-6447)
 * Fix streaming older SSTable yields unnecessary tombstones (CASSANDRA-6527)
Merged from 1.2:
 * Improved error message on bad properties in DDL queries (CASSANDRA-6453)
 * Randomize batchlog candidates selection (CASSANDRA-6481)
 * Fix thundering herd on endpoint cache invalidation (CASSANDRA-6345, 6485)
 * Improve batchlog write performance with vnodes (CASSANDRA-6488)
 * cqlsh: quote single quotes in strings inside collections (CASSANDRA-6172)
 * Improve gossip performance for typical messages (CASSANDRA-6409)
 * Throw IRE if a prepared statement has more markers than supported 
   (CASSANDRA-5598)
 * Expose Thread metrics for the native protocol server (CASSANDRA-6234)
 * Change snapshot response message verb to INTERNAL to avoid dropping it 
   (CASSANDRA-6415)
 * Warn when collection read has > 65K elements (CASSANDRA-5428)
 * Fix cache persistence when both row and key cache are enabled 
   (CASSANDRA-6413)
 * (Hadoop) add describe_local_ring (CASSANDRA-6268)
 * Fix handling of concurrent directory creation failure (CASSANDRA-6459)
 * Allow executing CREATE statements multiple times (CASSANDRA-6471)
 * Don't send confusing info with timeouts (CASSANDRA-6491)
 * Don't resubmit counter mutation runnables internally (CASSANDRA-6427)
 * Don't drop local mutations without a hint (CASSANDRA-6510)
 * Don't allow null max_hint_window_in_ms (CASSANDRA-6419)
 * Validate SliceRange start and finish lengths (CASSANDRA-6521)


2.0.3
 * Fix FD leak on slice read path (CASSANDRA-6275)
 * Cancel read meter task when closing SSTR (CASSANDRA-6358)
 * free off-heap IndexSummary during bulk (CASSANDRA-6359)
 * Recover from IOException in accept() thread (CASSANDRA-6349)
 * Improve Gossip tolerance of abnormally slow tasks (CASSANDRA-6338)
 * Fix trying to hint timed out counter writes (CASSANDRA-6322)
 * Allow restoring specific columnfamilies from archived CL (CASSANDRA-4809)
 * Avoid flushing compaction_history after each operation (CASSANDRA-6287)
 * Fix repair assertion error when tombstones expire (CASSANDRA-6277)
 * Skip loading corrupt key cache (CASSANDRA-6260)
 * Fixes for compacting larger-than-memory rows (CASSANDRA-6274)
 * Compact hottest sstables first and optionally omit coldest from
   compaction entirely (CASSANDRA-6109)
 * Fix modifying column_metadata from thrift (CASSANDRA-6182)
 * cqlsh: fix LIST USERS output (CASSANDRA-6242)
 * Add IRequestSink interface (CASSANDRA-6248)
 * Update memtable size while flushing (CASSANDRA-6249)
 * Provide hooks around CQL2/CQL3 statement execution (CASSANDRA-6252)
 * Require Permission.SELECT for CAS updates (CASSANDRA-6247)
 * New CQL-aware SSTableWriter (CASSANDRA-5894)
 * Reject CAS operation when the protocol v1 is used (CASSANDRA-6270)
 * Correctly throw error when frame too large (CASSANDRA-5981)
 * Fix serialization bug in PagedRange with 2ndary indexes (CASSANDRA-6299)
 * Fix CQL3 table validation in Thrift (CASSANDRA-6140)
 * Fix bug missing results with IN clauses (CASSANDRA-6327)
 * Fix paging with reversed slices (CASSANDRA-6343)
 * Set minTimestamp correctly to be able to drop expired sstables (CASSANDRA-6337)
 * Support NaN and Infinity as float literals (CASSANDRA-6003)
 * Remove RF from nodetool ring output (CASSANDRA-6289)
 * Fix attempting to flush empty rows (CASSANDRA-6374)
 * Fix potential out of bounds exception when paging (CASSANDRA-6333)
Merged from 1.2:
 * Optimize FD phi calculation (CASSANDRA-6386)
 * Improve initial FD phi estimate when starting up (CASSANDRA-6385)
 * Don't list CQL3 table in CLI describe even if named explicitely 
   (CASSANDRA-5750)
 * Invalidate row cache when dropping CF (CASSANDRA-6351)
 * add non-jamm path for cached statements (CASSANDRA-6293)
 * add windows bat files for shell commands (CASSANDRA-6145)
 * Require logging in for Thrift CQL2/3 statement preparation (CASSANDRA-6254)
 * restrict max_num_tokens to 1536 (CASSANDRA-6267)
 * Nodetool gets default JMX port from cassandra-env.sh (CASSANDRA-6273)
 * make calculatePendingRanges asynchronous (CASSANDRA-6244)
 * Remove blocking flushes in gossip thread (CASSANDRA-6297)
 * Fix potential socket leak in connectionpool creation (CASSANDRA-6308)
 * Allow LOCAL_ONE/LOCAL_QUORUM to work with SimpleStrategy (CASSANDRA-6238)
 * cqlsh: handle 'null' as session duration (CASSANDRA-6317)
 * Fix json2sstable handling of range tombstones (CASSANDRA-6316)
 * Fix missing one row in reverse query (CASSANDRA-6330)
 * Fix reading expired row value from row cache (CASSANDRA-6325)
 * Fix AssertionError when doing set element deletion (CASSANDRA-6341)
 * Make CL code for the native protocol match the one in C* 2.0
   (CASSANDRA-6347)
 * Disallow altering CQL3 table from thrift (CASSANDRA-6370)
 * Fix size computation of prepared statement (CASSANDRA-6369)


2.0.2
 * Update FailureDetector to use nanontime (CASSANDRA-4925)
 * Fix FileCacheService regressions (CASSANDRA-6149)
 * Never return WriteTimeout for CL.ANY (CASSANDRA-6132)
 * Fix race conditions in bulk loader (CASSANDRA-6129)
 * Add configurable metrics reporting (CASSANDRA-4430)
 * drop queries exceeding a configurable number of tombstones (CASSANDRA-6117)
 * Track and persist sstable read activity (CASSANDRA-5515)
 * Fixes for speculative retry (CASSANDRA-5932, CASSANDRA-6194)
 * Improve memory usage of metadata min/max column names (CASSANDRA-6077)
 * Fix thrift validation refusing row markers on CQL3 tables (CASSANDRA-6081)
 * Fix insertion of collections with CAS (CASSANDRA-6069)
 * Correctly send metadata on SELECT COUNT (CASSANDRA-6080)
 * Track clients' remote addresses in ClientState (CASSANDRA-6070)
 * Create snapshot dir if it does not exist when migrating
   leveled manifest (CASSANDRA-6093)
 * make sequential nodetool repair the default (CASSANDRA-5950)
 * Add more hooks for compaction strategy implementations (CASSANDRA-6111)
 * Fix potential NPE on composite 2ndary indexes (CASSANDRA-6098)
 * Delete can potentially be skipped in batch (CASSANDRA-6115)
 * Allow alter keyspace on system_traces (CASSANDRA-6016)
 * Disallow empty column names in cql (CASSANDRA-6136)
 * Use Java7 file-handling APIs and fix file moving on Windows (CASSANDRA-5383)
 * Save compaction history to system keyspace (CASSANDRA-5078)
 * Fix NPE if StorageService.getOperationMode() is executed before full startup (CASSANDRA-6166)
 * CQL3: support pre-epoch longs for TimestampType (CASSANDRA-6212)
 * Add reloadtriggers command to nodetool (CASSANDRA-4949)
 * cqlsh: ignore empty 'value alias' in DESCRIBE (CASSANDRA-6139)
 * Fix sstable loader (CASSANDRA-6205)
 * Reject bootstrapping if the node already exists in gossip (CASSANDRA-5571)
 * Fix NPE while loading paxos state (CASSANDRA-6211)
 * cqlsh: add SHOW SESSION <tracing-session> command (CASSANDRA-6228)
Merged from 1.2:
 * (Hadoop) Require CFRR batchSize to be at least 2 (CASSANDRA-6114)
 * Add a warning for small LCS sstable size (CASSANDRA-6191)
 * Add ability to list specific KS/CF combinations in nodetool cfstats (CASSANDRA-4191)
 * Mark CF clean if a mutation raced the drop and got it marked dirty (CASSANDRA-5946)
 * Add a LOCAL_ONE consistency level (CASSANDRA-6202)
 * Limit CQL prepared statement cache by size instead of count (CASSANDRA-6107)
 * Tracing should log write failure rather than raw exceptions (CASSANDRA-6133)
 * lock access to TM.endpointToHostIdMap (CASSANDRA-6103)
 * Allow estimated memtable size to exceed slab allocator size (CASSANDRA-6078)
 * Start MeteredFlusher earlier to prevent OOM during CL replay (CASSANDRA-6087)
 * Avoid sending Truncate command to fat clients (CASSANDRA-6088)
 * Allow where clause conditions to be in parenthesis (CASSANDRA-6037)
 * Do not open non-ssl storage port if encryption option is all (CASSANDRA-3916)
 * Move batchlog replay to its own executor (CASSANDRA-6079)
 * Add tombstone debug threshold and histogram (CASSANDRA-6042, 6057)
 * Enable tcp keepalive on incoming connections (CASSANDRA-4053)
 * Fix fat client schema pull NPE (CASSANDRA-6089)
 * Fix memtable flushing for indexed tables (CASSANDRA-6112)
 * Fix skipping columns with multiple slices (CASSANDRA-6119)
 * Expose connected thrift + native client counts (CASSANDRA-5084)
 * Optimize auth setup (CASSANDRA-6122)
 * Trace index selection (CASSANDRA-6001)
 * Update sstablesPerReadHistogram to use biased sampling (CASSANDRA-6164)
 * Log UnknownColumnfamilyException when closing socket (CASSANDRA-5725)
 * Properly error out on CREATE INDEX for counters table (CASSANDRA-6160)
 * Handle JMX notification failure for repair (CASSANDRA-6097)
 * (Hadoop) Fetch no more than 128 splits in parallel (CASSANDRA-6169)
 * stress: add username/password authentication support (CASSANDRA-6068)
 * Fix indexed queries with row cache enabled on parent table (CASSANDRA-5732)
 * Fix compaction race during columnfamily drop (CASSANDRA-5957)
 * Fix validation of empty column names for compact tables (CASSANDRA-6152)
 * Skip replaying mutations that pass CRC but fail to deserialize (CASSANDRA-6183)
 * Rework token replacement to use replace_address (CASSANDRA-5916)
 * Fix altering column types (CASSANDRA-6185)
 * cqlsh: fix CREATE/ALTER WITH completion (CASSANDRA-6196)
 * add windows bat files for shell commands (CASSANDRA-6145)
 * Fix potential stack overflow during range tombstones insertion (CASSANDRA-6181)
 * (Hadoop) Make LOCAL_ONE the default consistency level (CASSANDRA-6214)


2.0.1
 * Fix bug that could allow reading deleted data temporarily (CASSANDRA-6025)
 * Improve memory use defaults (CASSANDRA-6059)
 * Make ThriftServer more easlly extensible (CASSANDRA-6058)
 * Remove Hadoop dependency from ITransportFactory (CASSANDRA-6062)
 * add file_cache_size_in_mb setting (CASSANDRA-5661)
 * Improve error message when yaml contains invalid properties (CASSANDRA-5958)
 * Improve leveled compaction's ability to find non-overlapping L0 compactions
   to work on concurrently (CASSANDRA-5921)
 * Notify indexer of columns shadowed by range tombstones (CASSANDRA-5614)
 * Log Merkle tree stats (CASSANDRA-2698)
 * Switch from crc32 to adler32 for compressed sstable checksums (CASSANDRA-5862)
 * Improve offheap memcpy performance (CASSANDRA-5884)
 * Use a range aware scanner for cleanup (CASSANDRA-2524)
 * Cleanup doesn't need to inspect sstables that contain only local data
   (CASSANDRA-5722)
 * Add ability for CQL3 to list partition keys (CASSANDRA-4536)
 * Improve native protocol serialization (CASSANDRA-5664)
 * Upgrade Thrift to 0.9.1 (CASSANDRA-5923)
 * Require superuser status for adding triggers (CASSANDRA-5963)
 * Make standalone scrubber handle old and new style leveled manifest
   (CASSANDRA-6005)
 * Fix paxos bugs (CASSANDRA-6012, 6013, 6023)
 * Fix paged ranges with multiple replicas (CASSANDRA-6004)
 * Fix potential AssertionError during tracing (CASSANDRA-6041)
 * Fix NPE in sstablesplit (CASSANDRA-6027)
 * Migrate pre-2.0 key/value/column aliases to system.schema_columns
   (CASSANDRA-6009)
 * Paging filter empty rows too agressively (CASSANDRA-6040)
 * Support variadic parameters for IN clauses (CASSANDRA-4210)
 * cqlsh: return the result of CAS writes (CASSANDRA-5796)
 * Fix validation of IN clauses with 2ndary indexes (CASSANDRA-6050)
 * Support named bind variables in CQL (CASSANDRA-6033)
Merged from 1.2:
 * Allow cache-keys-to-save to be set at runtime (CASSANDRA-5980)
 * Avoid second-guessing out-of-space state (CASSANDRA-5605)
 * Tuning knobs for dealing with large blobs and many CFs (CASSANDRA-5982)
 * (Hadoop) Fix CQLRW for thrift tables (CASSANDRA-6002)
 * Fix possible divide-by-zero in HHOM (CASSANDRA-5990)
 * Allow local batchlog writes for CL.ANY (CASSANDRA-5967)
 * Upgrade metrics-core to version 2.2.0 (CASSANDRA-5947)
 * Fix CqlRecordWriter with composite keys (CASSANDRA-5949)
 * Add snitch, schema version, cluster, partitioner to JMX (CASSANDRA-5881)
 * Allow disabling SlabAllocator (CASSANDRA-5935)
 * Make user-defined compaction JMX blocking (CASSANDRA-4952)
 * Fix streaming does not transfer wrapped range (CASSANDRA-5948)
 * Fix loading index summary containing empty key (CASSANDRA-5965)
 * Correctly handle limits in CompositesSearcher (CASSANDRA-5975)
 * Pig: handle CQL collections (CASSANDRA-5867)
 * Pass the updated cf to the PRSI index() method (CASSANDRA-5999)
 * Allow empty CQL3 batches (as no-op) (CASSANDRA-5994)
 * Support null in CQL3 functions (CASSANDRA-5910)
 * Replace the deprecated MapMaker with CacheLoader (CASSANDRA-6007)
 * Add SSTableDeletingNotification to DataTracker (CASSANDRA-6010)
 * Fix snapshots in use get deleted during snapshot repair (CASSANDRA-6011)
 * Move hints and exception count to o.a.c.metrics (CASSANDRA-6017)
 * Fix memory leak in snapshot repair (CASSANDRA-6047)
 * Fix sstable2sjon for CQL3 tables (CASSANDRA-5852)


2.0.0
 * Fix thrift validation when inserting into CQL3 tables (CASSANDRA-5138)
 * Fix periodic memtable flushing behavior with clean memtables (CASSANDRA-5931)
 * Fix dateOf() function for pre-2.0 timestamp columns (CASSANDRA-5928)
 * Fix SSTable unintentionally loads BF when opened for batch (CASSANDRA-5938)
 * Add stream session progress to JMX (CASSANDRA-4757)
 * Fix NPE during CAS operation (CASSANDRA-5925)
Merged from 1.2:
 * Fix getBloomFilterDiskSpaceUsed for AlwaysPresentFilter (CASSANDRA-5900)
 * Don't announce schema version until we've loaded the changes locally
   (CASSANDRA-5904)
 * Fix to support off heap bloom filters size greater than 2 GB (CASSANDRA-5903)
 * Properly handle parsing huge map and set literals (CASSANDRA-5893)


2.0.0-rc2
 * enable vnodes by default (CASSANDRA-5869)
 * fix CAS contention timeout (CASSANDRA-5830)
 * fix HsHa to respect max frame size (CASSANDRA-4573)
 * Fix (some) 2i on composite components omissions (CASSANDRA-5851)
 * cqlsh: add DESCRIBE FULL SCHEMA variant (CASSANDRA-5880)
Merged from 1.2:
 * Correctly validate sparse composite cells in scrub (CASSANDRA-5855)
 * Add KeyCacheHitRate metric to CF metrics (CASSANDRA-5868)
 * cqlsh: add support for multiline comments (CASSANDRA-5798)
 * Handle CQL3 SELECT duplicate IN restrictions on clustering columns
   (CASSANDRA-5856)


2.0.0-rc1
 * improve DecimalSerializer performance (CASSANDRA-5837)
 * fix potential spurious wakeup in AsyncOneResponse (CASSANDRA-5690)
 * fix schema-related trigger issues (CASSANDRA-5774)
 * Better validation when accessing CQL3 table from thrift (CASSANDRA-5138)
 * Fix assertion error during repair (CASSANDRA-5801)
 * Fix range tombstone bug (CASSANDRA-5805)
 * DC-local CAS (CASSANDRA-5797)
 * Add a native_protocol_version column to the system.local table (CASSANRDA-5819)
 * Use index_interval from cassandra.yaml when upgraded (CASSANDRA-5822)
 * Fix buffer underflow on socket close (CASSANDRA-5792)
Merged from 1.2:
 * Fix reading DeletionTime from 1.1-format sstables (CASSANDRA-5814)
 * cqlsh: add collections support to COPY (CASSANDRA-5698)
 * retry important messages for any IOException (CASSANDRA-5804)
 * Allow empty IN relations in SELECT/UPDATE/DELETE statements (CASSANDRA-5626)
 * cqlsh: fix crashing on Windows due to libedit detection (CASSANDRA-5812)
 * fix bulk-loading compressed sstables (CASSANDRA-5820)
 * (Hadoop) fix quoting in CqlPagingRecordReader and CqlRecordWriter 
   (CASSANDRA-5824)
 * update default LCS sstable size to 160MB (CASSANDRA-5727)
 * Allow compacting 2Is via nodetool (CASSANDRA-5670)
 * Hex-encode non-String keys in OPP (CASSANDRA-5793)
 * nodetool history logging (CASSANDRA-5823)
 * (Hadoop) fix support for Thrift tables in CqlPagingRecordReader 
   (CASSANDRA-5752)
 * add "all time blocked" to StatusLogger output (CASSANDRA-5825)
 * Future-proof inter-major-version schema migrations (CASSANDRA-5845)
 * (Hadoop) add CqlPagingRecordReader support for ReversedType in Thrift table
   (CASSANDRA-5718)
 * Add -no-snapshot option to scrub (CASSANDRA-5891)
 * Fix to support off heap bloom filters size greater than 2 GB (CASSANDRA-5903)
 * Properly handle parsing huge map and set literals (CASSANDRA-5893)
 * Fix LCS L0 compaction may overlap in L1 (CASSANDRA-5907)
 * New sstablesplit tool to split large sstables offline (CASSANDRA-4766)
 * Fix potential deadlock in native protocol server (CASSANDRA-5926)
 * Disallow incompatible type change in CQL3 (CASSANDRA-5882)
Merged from 1.1:
 * Correctly validate sparse composite cells in scrub (CASSANDRA-5855)


2.0.0-beta2
 * Replace countPendingHints with Hints Created metric (CASSANDRA-5746)
 * Allow nodetool with no args, and with help to run without a server (CASSANDRA-5734)
 * Cleanup AbstractType/TypeSerializer classes (CASSANDRA-5744)
 * Remove unimplemented cli option schema-mwt (CASSANDRA-5754)
 * Support range tombstones in thrift (CASSANDRA-5435)
 * Normalize table-manipulating CQL3 statements' class names (CASSANDRA-5759)
 * cqlsh: add missing table options to DESCRIBE output (CASSANDRA-5749)
 * Fix assertion error during repair (CASSANDRA-5757)
 * Fix bulkloader (CASSANDRA-5542)
 * Add LZ4 compression to the native protocol (CASSANDRA-5765)
 * Fix bugs in the native protocol v2 (CASSANDRA-5770)
 * CAS on 'primary key only' table (CASSANDRA-5715)
 * Support streaming SSTables of old versions (CASSANDRA-5772)
 * Always respect protocol version in native protocol (CASSANDRA-5778)
 * Fix ConcurrentModificationException during streaming (CASSANDRA-5782)
 * Update deletion timestamp in Commit#updatesWithPaxosTime (CASSANDRA-5787)
 * Thrift cas() method crashes if input columns are not sorted (CASSANDRA-5786)
 * Order columns names correctly when querying for CAS (CASSANDRA-5788)
 * Fix streaming retry (CASSANDRA-5775)
Merged from 1.2:
 * if no seeds can be a reached a node won't start in a ring by itself (CASSANDRA-5768)
 * add cassandra.unsafesystem property (CASSANDRA-5704)
 * (Hadoop) quote identifiers in CqlPagingRecordReader (CASSANDRA-5763)
 * Add replace_node functionality for vnodes (CASSANDRA-5337)
 * Add timeout events to query traces (CASSANDRA-5520)
 * Fix serialization of the LEFT gossip value (CASSANDRA-5696)
 * Pig: support for cql3 tables (CASSANDRA-5234)
 * Fix skipping range tombstones with reverse queries (CASSANDRA-5712)
 * Expire entries out of ThriftSessionManager (CASSANDRA-5719)
 * Don't keep ancestor information in memory (CASSANDRA-5342)
 * Expose native protocol server status in nodetool info (CASSANDRA-5735)
 * Fix pathetic performance of range tombstones (CASSANDRA-5677)
 * Fix querying with an empty (impossible) range (CASSANDRA-5573)
 * cqlsh: handle CUSTOM 2i in DESCRIBE output (CASSANDRA-5760)
 * Fix minor bug in Range.intersects(Bound) (CASSANDRA-5771)
 * cqlsh: handle disabled compression in DESCRIBE output (CASSANDRA-5766)
 * Ensure all UP events are notified on the native protocol (CASSANDRA-5769)
 * Fix formatting of sstable2json with multiple -k arguments (CASSANDRA-5781)
 * Don't rely on row marker for queries in general to hide lost markers
   after TTL expires (CASSANDRA-5762)
 * Sort nodetool help output (CASSANDRA-5776)
 * Fix column expiring during 2 phases compaction (CASSANDRA-5799)
 * now() is being rejected in INSERTs when inside collections (CASSANDRA-5795)


2.0.0-beta1
 * Add support for indexing clustered columns (CASSANDRA-5125)
 * Removed on-heap row cache (CASSANDRA-5348)
 * use nanotime consistently for node-local timeouts (CASSANDRA-5581)
 * Avoid unnecessary second pass on name-based queries (CASSANDRA-5577)
 * Experimental triggers (CASSANDRA-1311)
 * JEMalloc support for off-heap allocation (CASSANDRA-3997)
 * Single-pass compaction (CASSANDRA-4180)
 * Removed token range bisection (CASSANDRA-5518)
 * Removed compatibility with pre-1.2.5 sstables and network messages
   (CASSANDRA-5511)
 * removed PBSPredictor (CASSANDRA-5455)
 * CAS support (CASSANDRA-5062, 5441, 5442, 5443, 5619, 5667)
 * Leveled compaction performs size-tiered compactions in L0 
   (CASSANDRA-5371, 5439)
 * Add yaml network topology snitch for mixed ec2/other envs (CASSANDRA-5339)
 * Log when a node is down longer than the hint window (CASSANDRA-4554)
 * Optimize tombstone creation for ExpiringColumns (CASSANDRA-4917)
 * Improve LeveledScanner work estimation (CASSANDRA-5250, 5407)
 * Replace compaction lock with runWithCompactionsDisabled (CASSANDRA-3430)
 * Change Message IDs to ints (CASSANDRA-5307)
 * Move sstable level information into the Stats component, removing the
   need for a separate Manifest file (CASSANDRA-4872)
 * avoid serializing to byte[] on commitlog append (CASSANDRA-5199)
 * make index_interval configurable per columnfamily (CASSANDRA-3961, CASSANDRA-5650)
 * add default_time_to_live (CASSANDRA-3974)
 * add memtable_flush_period_in_ms (CASSANDRA-4237)
 * replace supercolumns internally by composites (CASSANDRA-3237, 5123)
 * upgrade thrift to 0.9.0 (CASSANDRA-3719)
 * drop unnecessary keyspace parameter from user-defined compaction API 
   (CASSANDRA-5139)
 * more robust solution to incomplete compactions + counters (CASSANDRA-5151)
 * Change order of directory searching for c*.in.sh (CASSANDRA-3983)
 * Add tool to reset SSTable compaction level for LCS (CASSANDRA-5271)
 * Allow custom configuration loader (CASSANDRA-5045)
 * Remove memory emergency pressure valve logic (CASSANDRA-3534)
 * Reduce request latency with eager retry (CASSANDRA-4705)
 * cqlsh: Remove ASSUME command (CASSANDRA-5331)
 * Rebuild BF when loading sstables if bloom_filter_fp_chance
   has changed since compaction (CASSANDRA-5015)
 * remove row-level bloom filters (CASSANDRA-4885)
 * Change Kernel Page Cache skipping into row preheating (disabled by default)
   (CASSANDRA-4937)
 * Improve repair by deciding on a gcBefore before sending
   out TreeRequests (CASSANDRA-4932)
 * Add an official way to disable compactions (CASSANDRA-5074)
 * Reenable ALTER TABLE DROP with new semantics (CASSANDRA-3919)
 * Add binary protocol versioning (CASSANDRA-5436)
 * Swap THshaServer for TThreadedSelectorServer (CASSANDRA-5530)
 * Add alias support to SELECT statement (CASSANDRA-5075)
 * Don't create empty RowMutations in CommitLogReplayer (CASSANDRA-5541)
 * Use range tombstones when dropping cfs/columns from schema (CASSANDRA-5579)
 * cqlsh: drop CQL2/CQL3-beta support (CASSANDRA-5585)
 * Track max/min column names in sstables to be able to optimize slice
   queries (CASSANDRA-5514, CASSANDRA-5595, CASSANDRA-5600)
 * Binary protocol: allow batching already prepared statements (CASSANDRA-4693)
 * Allow preparing timestamp, ttl and limit in CQL3 queries (CASSANDRA-4450)
 * Support native link w/o JNA in Java7 (CASSANDRA-3734)
 * Use SASL authentication in binary protocol v2 (CASSANDRA-5545)
 * Replace Thrift HsHa with LMAX Disruptor based implementation (CASSANDRA-5582)
 * cqlsh: Add row count to SELECT output (CASSANDRA-5636)
 * Include a timestamp with all read commands to determine column expiration
   (CASSANDRA-5149)
 * Streaming 2.0 (CASSANDRA-5286, 5699)
 * Conditional create/drop ks/table/index statements in CQL3 (CASSANDRA-2737)
 * more pre-table creation property validation (CASSANDRA-5693)
 * Redesign repair messages (CASSANDRA-5426)
 * Fix ALTER RENAME post-5125 (CASSANDRA-5702)
 * Disallow renaming a 2ndary indexed column (CASSANDRA-5705)
 * Rename Table to Keyspace (CASSANDRA-5613)
 * Ensure changing column_index_size_in_kb on different nodes don't corrupt the
   sstable (CASSANDRA-5454)
 * Move resultset type information into prepare, not execute (CASSANDRA-5649)
 * Auto paging in binary protocol (CASSANDRA-4415, 5714)
 * Don't tie client side use of AbstractType to JDBC (CASSANDRA-4495)
 * Adds new TimestampType to replace DateType (CASSANDRA-5723, CASSANDRA-5729)
Merged from 1.2:
 * make starting native protocol server idempotent (CASSANDRA-5728)
 * Fix loading key cache when a saved entry is no longer valid (CASSANDRA-5706)
 * Fix serialization of the LEFT gossip value (CASSANDRA-5696)
 * cqlsh: Don't show 'null' in place of empty values (CASSANDRA-5675)
 * Race condition in detecting version on a mixed 1.1/1.2 cluster
   (CASSANDRA-5692)
 * Fix skipping range tombstones with reverse queries (CASSANDRA-5712)
 * Expire entries out of ThriftSessionManager (CASSANRDA-5719)
 * Don't keep ancestor information in memory (CASSANDRA-5342)
 * cqlsh: fix handling of semicolons inside BATCH queries (CASSANDRA-5697)


1.2.6
 * Fix tracing when operation completes before all responses arrive 
   (CASSANDRA-5668)
 * Fix cross-DC mutation forwarding (CASSANDRA-5632)
 * Reduce SSTableLoader memory usage (CASSANDRA-5555)
 * Scale hinted_handoff_throttle_in_kb to cluster size (CASSANDRA-5272)
 * (Hadoop) Add CQL3 input/output formats (CASSANDRA-4421, 5622)
 * (Hadoop) Fix InputKeyRange in CFIF (CASSANDRA-5536)
 * Fix dealing with ridiculously large max sstable sizes in LCS (CASSANDRA-5589)
 * Ignore pre-truncate hints (CASSANDRA-4655)
 * Move System.exit on OOM into a separate thread (CASSANDRA-5273)
 * Write row markers when serializing schema (CASSANDRA-5572)
 * Check only SSTables for the requested range when streaming (CASSANDRA-5569)
 * Improve batchlog replay behavior and hint ttl handling (CASSANDRA-5314)
 * Exclude localTimestamp from validation for tombstones (CASSANDRA-5398)
 * cqlsh: add custom prompt support (CASSANDRA-5539)
 * Reuse prepared statements in hot auth queries (CASSANDRA-5594)
 * cqlsh: add vertical output option (see EXPAND) (CASSANDRA-5597)
 * Add a rate limit option to stress (CASSANDRA-5004)
 * have BulkLoader ignore snapshots directories (CASSANDRA-5587) 
 * fix SnitchProperties logging context (CASSANDRA-5602)
 * Expose whether jna is enabled and memory is locked via JMX (CASSANDRA-5508)
 * cqlsh: fix COPY FROM with ReversedType (CASSANDRA-5610)
 * Allow creating CUSTOM indexes on collections (CASSANDRA-5615)
 * Evaluate now() function at execution time (CASSANDRA-5616)
 * Expose detailed read repair metrics (CASSANDRA-5618)
 * Correct blob literal + ReversedType parsing (CASSANDRA-5629)
 * Allow GPFS to prefer the internal IP like EC2MRS (CASSANDRA-5630)
 * fix help text for -tspw cassandra-cli (CASSANDRA-5643)
 * don't throw away initial causes exceptions for internode encryption issues 
   (CASSANDRA-5644)
 * Fix message spelling errors for cql select statements (CASSANDRA-5647)
 * Suppress custom exceptions thru jmx (CASSANDRA-5652)
 * Update CREATE CUSTOM INDEX syntax (CASSANDRA-5639)
 * Fix PermissionDetails.equals() method (CASSANDRA-5655)
 * Never allow partition key ranges in CQL3 without token() (CASSANDRA-5666)
 * Gossiper incorrectly drops AppState for an upgrading node (CASSANDRA-5660)
 * Connection thrashing during multi-region ec2 during upgrade, due to 
   messaging version (CASSANDRA-5669)
 * Avoid over reconnecting in EC2MRS (CASSANDRA-5678)
 * Fix ReadResponseSerializer.serializedSize() for digest reads (CASSANDRA-5476)
 * allow sstable2json on 2i CFs (CASSANDRA-5694)
Merged from 1.1:
 * Remove buggy thrift max message length option (CASSANDRA-5529)
 * Fix NPE in Pig's widerow mode (CASSANDRA-5488)
 * Add split size parameter to Pig and disable split combination (CASSANDRA-5544)


1.2.5
 * make BytesToken.toString only return hex bytes (CASSANDRA-5566)
 * Ensure that submitBackground enqueues at least one task (CASSANDRA-5554)
 * fix 2i updates with identical values and timestamps (CASSANDRA-5540)
 * fix compaction throttling bursty-ness (CASSANDRA-4316)
 * reduce memory consumption of IndexSummary (CASSANDRA-5506)
 * remove per-row column name bloom filters (CASSANDRA-5492)
 * Include fatal errors in trace events (CASSANDRA-5447)
 * Ensure that PerRowSecondaryIndex is notified of row-level deletes
   (CASSANDRA-5445)
 * Allow empty blob literals in CQL3 (CASSANDRA-5452)
 * Fix streaming RangeTombstones at column index boundary (CASSANDRA-5418)
 * Fix preparing statements when current keyspace is not set (CASSANDRA-5468)
 * Fix SemanticVersion.isSupportedBy minor/patch handling (CASSANDRA-5496)
 * Don't provide oldCfId for post-1.1 system cfs (CASSANDRA-5490)
 * Fix primary range ignores replication strategy (CASSANDRA-5424)
 * Fix shutdown of binary protocol server (CASSANDRA-5507)
 * Fix repair -snapshot not working (CASSANDRA-5512)
 * Set isRunning flag later in binary protocol server (CASSANDRA-5467)
 * Fix use of CQL3 functions with descending clustering order (CASSANDRA-5472)
 * Disallow renaming columns one at a time for thrift table in CQL3
   (CASSANDRA-5531)
 * cqlsh: add CLUSTERING ORDER BY support to DESCRIBE (CASSANDRA-5528)
 * Add custom secondary index support to CQL3 (CASSANDRA-5484)
 * Fix repair hanging silently on unexpected error (CASSANDRA-5229)
 * Fix Ec2Snitch regression introduced by CASSANDRA-5171 (CASSANDRA-5432)
 * Add nodetool enablebackup/disablebackup (CASSANDRA-5556)
 * cqlsh: fix DESCRIBE after case insensitive USE (CASSANDRA-5567)
Merged from 1.1
 * Add retry mechanism to OTC for non-droppable_verbs (CASSANDRA-5393)
 * Use allocator information to improve memtable memory usage estimate
   (CASSANDRA-5497)
 * Fix trying to load deleted row into row cache on startup (CASSANDRA-4463)
 * fsync leveled manifest to avoid corruption (CASSANDRA-5535)
 * Fix Bound intersection computation (CASSANDRA-5551)
 * sstablescrub now respects max memory size in cassandra.in.sh (CASSANDRA-5562)


1.2.4
 * Ensure that PerRowSecondaryIndex updates see the most recent values
   (CASSANDRA-5397)
 * avoid duplicate index entries ind PrecompactedRow and 
   ParallelCompactionIterable (CASSANDRA-5395)
 * remove the index entry on oldColumn when new column is a tombstone 
   (CASSANDRA-5395)
 * Change default stream throughput from 400 to 200 mbps (CASSANDRA-5036)
 * Gossiper logs DOWN for symmetry with UP (CASSANDRA-5187)
 * Fix mixing prepared statements between keyspaces (CASSANDRA-5352)
 * Fix consistency level during bootstrap - strike 3 (CASSANDRA-5354)
 * Fix transposed arguments in AlreadyExistsException (CASSANDRA-5362)
 * Improve asynchronous hint delivery (CASSANDRA-5179)
 * Fix Guava dependency version (12.0 -> 13.0.1) for Maven (CASSANDRA-5364)
 * Validate that provided CQL3 collection value are < 64K (CASSANDRA-5355)
 * Make upgradeSSTable skip current version sstables by default (CASSANDRA-5366)
 * Optimize min/max timestamp collection (CASSANDRA-5373)
 * Invalid streamId in cql binary protocol when using invalid CL 
   (CASSANDRA-5164)
 * Fix validation for IN where clauses with collections (CASSANDRA-5376)
 * Copy resultSet on count query to avoid ConcurrentModificationException 
   (CASSANDRA-5382)
 * Correctly typecheck in CQL3 even with ReversedType (CASSANDRA-5386)
 * Fix streaming compressed files when using encryption (CASSANDRA-5391)
 * cassandra-all 1.2.0 pom missing netty dependency (CASSANDRA-5392)
 * Fix writetime/ttl functions on null values (CASSANDRA-5341)
 * Fix NPE during cql3 select with token() (CASSANDRA-5404)
 * IndexHelper.skipBloomFilters won't skip non-SHA filters (CASSANDRA-5385)
 * cqlsh: Print maps ordered by key, sort sets (CASSANDRA-5413)
 * Add null syntax support in CQL3 for inserts (CASSANDRA-3783)
 * Allow unauthenticated set_keyspace() calls (CASSANDRA-5423)
 * Fix potential incremental backups race (CASSANDRA-5410)
 * Fix prepared BATCH statements with batch-level timestamps (CASSANDRA-5415)
 * Allow overriding superuser setup delay (CASSANDRA-5430)
 * cassandra-shuffle with JMX usernames and passwords (CASSANDRA-5431)
Merged from 1.1:
 * cli: Quote ks and cf names in schema output when needed (CASSANDRA-5052)
 * Fix bad default for min/max timestamp in SSTableMetadata (CASSANDRA-5372)
 * Fix cf name extraction from manifest in Directories.migrateFile() 
   (CASSANDRA-5242)
 * Support pluggable internode authentication (CASSANDRA-5401)


1.2.3
 * add check for sstable overlap within a level on startup (CASSANDRA-5327)
 * replace ipv6 colons in jmx object names (CASSANDRA-5298, 5328)
 * Avoid allocating SSTableBoundedScanner during repair when the range does 
   not intersect the sstable (CASSANDRA-5249)
 * Don't lowercase property map keys (this breaks NTS) (CASSANDRA-5292)
 * Fix composite comparator with super columns (CASSANDRA-5287)
 * Fix insufficient validation of UPDATE queries against counter cfs
   (CASSANDRA-5300)
 * Fix PropertyFileSnitch default DC/Rack behavior (CASSANDRA-5285)
 * Handle null values when executing prepared statement (CASSANDRA-5081)
 * Add netty to pom dependencies (CASSANDRA-5181)
 * Include type arguments in Thrift CQLPreparedResult (CASSANDRA-5311)
 * Fix compaction not removing columns when bf_fp_ratio is 1 (CASSANDRA-5182)
 * cli: Warn about missing CQL3 tables in schema descriptions (CASSANDRA-5309)
 * Re-enable unknown option in replication/compaction strategies option for
   backward compatibility (CASSANDRA-4795)
 * Add binary protocol support to stress (CASSANDRA-4993)
 * cqlsh: Fix COPY FROM value quoting and null handling (CASSANDRA-5305)
 * Fix repair -pr for vnodes (CASSANDRA-5329)
 * Relax CL for auth queries for non-default users (CASSANDRA-5310)
 * Fix AssertionError during repair (CASSANDRA-5245)
 * Don't announce migrations to pre-1.2 nodes (CASSANDRA-5334)
Merged from 1.1:
 * Update offline scrub for 1.0 -> 1.1 directory structure (CASSANDRA-5195)
 * add tmp flag to Descriptor hashcode (CASSANDRA-4021)
 * fix logging of "Found table data in data directories" when only system tables
   are present (CASSANDRA-5289)
 * cli: Add JMX authentication support (CASSANDRA-5080)
 * nodetool: ability to repair specific range (CASSANDRA-5280)
 * Fix possible assertion triggered in SliceFromReadCommand (CASSANDRA-5284)
 * cqlsh: Add inet type support on Windows (ipv4-only) (CASSANDRA-4801)
 * Fix race when initializing ColumnFamilyStore (CASSANDRA-5350)
 * Add UseTLAB JVM flag (CASSANDRA-5361)


1.2.2
 * fix potential for multiple concurrent compactions of the same sstables
   (CASSANDRA-5256)
 * avoid no-op caching of byte[] on commitlog append (CASSANDRA-5199)
 * fix symlinks under data dir not working (CASSANDRA-5185)
 * fix bug in compact storage metadata handling (CASSANDRA-5189)
 * Validate login for USE queries (CASSANDRA-5207)
 * cli: remove default username and password (CASSANDRA-5208)
 * configure populate_io_cache_on_flush per-CF (CASSANDRA-4694)
 * allow configuration of internode socket buffer (CASSANDRA-3378)
 * Make sstable directory picking blacklist-aware again (CASSANDRA-5193)
 * Correctly expire gossip states for edge cases (CASSANDRA-5216)
 * Improve handling of directory creation failures (CASSANDRA-5196)
 * Expose secondary indicies to the rest of nodetool (CASSANDRA-4464)
 * Binary protocol: avoid sending notification for 0.0.0.0 (CASSANDRA-5227)
 * add UseCondCardMark XX jvm settings on jdk 1.7 (CASSANDRA-4366)
 * CQL3 refactor to allow conversion function (CASSANDRA-5226)
 * Fix drop of sstables in some circumstance (CASSANDRA-5232)
 * Implement caching of authorization results (CASSANDRA-4295)
 * Add support for LZ4 compression (CASSANDRA-5038)
 * Fix missing columns in wide rows queries (CASSANDRA-5225)
 * Simplify auth setup and make system_auth ks alterable (CASSANDRA-5112)
 * Stop compactions from hanging during bootstrap (CASSANDRA-5244)
 * fix compressed streaming sending extra chunk (CASSANDRA-5105)
 * Add CQL3-based implementations of IAuthenticator and IAuthorizer
   (CASSANDRA-4898)
 * Fix timestamp-based tomstone removal logic (CASSANDRA-5248)
 * cli: Add JMX authentication support (CASSANDRA-5080)
 * Fix forceFlush behavior (CASSANDRA-5241)
 * cqlsh: Add username autocompletion (CASSANDRA-5231)
 * Fix CQL3 composite partition key error (CASSANDRA-5240)
 * Allow IN clause on last clustering key (CASSANDRA-5230)
Merged from 1.1:
 * fix start key/end token validation for wide row iteration (CASSANDRA-5168)
 * add ConfigHelper support for Thrift frame and max message sizes (CASSANDRA-5188)
 * fix nodetool repair not fail on node down (CASSANDRA-5203)
 * always collect tombstone hints (CASSANDRA-5068)
 * Fix error when sourcing file in cqlsh (CASSANDRA-5235)


1.2.1
 * stream undelivered hints on decommission (CASSANDRA-5128)
 * GossipingPropertyFileSnitch loads saved dc/rack info if needed (CASSANDRA-5133)
 * drain should flush system CFs too (CASSANDRA-4446)
 * add inter_dc_tcp_nodelay setting (CASSANDRA-5148)
 * re-allow wrapping ranges for start_token/end_token range pairitspwng (CASSANDRA-5106)
 * fix validation compaction of empty rows (CASSANDRA-5136)
 * nodetool methods to enable/disable hint storage/delivery (CASSANDRA-4750)
 * disallow bloom filter false positive chance of 0 (CASSANDRA-5013)
 * add threadpool size adjustment methods to JMXEnabledThreadPoolExecutor and 
   CompactionManagerMBean (CASSANDRA-5044)
 * fix hinting for dropped local writes (CASSANDRA-4753)
 * off-heap cache doesn't need mutable column container (CASSANDRA-5057)
 * apply disk_failure_policy to bad disks on initial directory creation 
   (CASSANDRA-4847)
 * Optimize name-based queries to use ArrayBackedSortedColumns (CASSANDRA-5043)
 * Fall back to old manifest if most recent is unparseable (CASSANDRA-5041)
 * pool [Compressed]RandomAccessReader objects on the partitioned read path
   (CASSANDRA-4942)
 * Add debug logging to list filenames processed by Directories.migrateFile 
   method (CASSANDRA-4939)
 * Expose black-listed directories via JMX (CASSANDRA-4848)
 * Log compaction merge counts (CASSANDRA-4894)
 * Minimize byte array allocation by AbstractData{Input,Output} (CASSANDRA-5090)
 * Add SSL support for the binary protocol (CASSANDRA-5031)
 * Allow non-schema system ks modification for shuffle to work (CASSANDRA-5097)
 * cqlsh: Add default limit to SELECT statements (CASSANDRA-4972)
 * cqlsh: fix DESCRIBE for 1.1 cfs in CQL3 (CASSANDRA-5101)
 * Correctly gossip with nodes >= 1.1.7 (CASSANDRA-5102)
 * Ensure CL guarantees on digest mismatch (CASSANDRA-5113)
 * Validate correctly selects on composite partition key (CASSANDRA-5122)
 * Fix exception when adding collection (CASSANDRA-5117)
 * Handle states for non-vnode clusters correctly (CASSANDRA-5127)
 * Refuse unrecognized replication and compaction strategy options (CASSANDRA-4795)
 * Pick the correct value validator in sstable2json for cql3 tables (CASSANDRA-5134)
 * Validate login for describe_keyspace, describe_keyspaces and set_keyspace
   (CASSANDRA-5144)
 * Fix inserting empty maps (CASSANDRA-5141)
 * Don't remove tokens from System table for node we know (CASSANDRA-5121)
 * fix streaming progress report for compresed files (CASSANDRA-5130)
 * Coverage analysis for low-CL queries (CASSANDRA-4858)
 * Stop interpreting dates as valid timeUUID value (CASSANDRA-4936)
 * Adds E notation for floating point numbers (CASSANDRA-4927)
 * Detect (and warn) unintentional use of the cql2 thrift methods when cql3 was
   intended (CASSANDRA-5172)
 * cli: Quote ks and cf names in schema output when needed (CASSANDRA-5052)
 * Fix cf name extraction from manifest in Directories.migrateFile() (CASSANDRA-5242)
 * Replace mistaken usage of commons-logging with slf4j (CASSANDRA-5464)
 * Ensure Jackson dependency matches lib (CASSANDRA-5126)
 * Expose droppable tombstone ratio stats over JMX (CASSANDRA-5159)
Merged from 1.1:
 * Simplify CompressedRandomAccessReader to work around JDK FD bug (CASSANDRA-5088)
 * Improve handling a changing target throttle rate mid-compaction (CASSANDRA-5087)
 * Pig: correctly decode row keys in widerow mode (CASSANDRA-5098)
 * nodetool repair command now prints progress (CASSANDRA-4767)
 * fix user defined compaction to run against 1.1 data directory (CASSANDRA-5118)
 * Fix CQL3 BATCH authorization caching (CASSANDRA-5145)
 * fix get_count returns incorrect value with TTL (CASSANDRA-5099)
 * better handling for mid-compaction failure (CASSANDRA-5137)
 * convert default marshallers list to map for better readability (CASSANDRA-5109)
 * fix ConcurrentModificationException in getBootstrapSource (CASSANDRA-5170)
 * fix sstable maxtimestamp for row deletes and pre-1.1.1 sstables (CASSANDRA-5153)
 * Fix thread growth on node removal (CASSANDRA-5175)
 * Make Ec2Region's datacenter name configurable (CASSANDRA-5155)


1.2.0
 * Disallow counters in collections (CASSANDRA-5082)
 * cqlsh: add unit tests (CASSANDRA-3920)
 * fix default bloom_filter_fp_chance for LeveledCompactionStrategy (CASSANDRA-5093)
Merged from 1.1:
 * add validation for get_range_slices with start_key and end_token (CASSANDRA-5089)


1.2.0-rc2
 * fix nodetool ownership display with vnodes (CASSANDRA-5065)
 * cqlsh: add DESCRIBE KEYSPACES command (CASSANDRA-5060)
 * Fix potential infinite loop when reloading CFS (CASSANDRA-5064)
 * Fix SimpleAuthorizer example (CASSANDRA-5072)
 * cqlsh: force CL.ONE for tracing and system.schema* queries (CASSANDRA-5070)
 * Includes cassandra-shuffle in the debian package (CASSANDRA-5058)
Merged from 1.1:
 * fix multithreaded compaction deadlock (CASSANDRA-4492)
 * fix temporarily missing schema after upgrade from pre-1.1.5 (CASSANDRA-5061)
 * Fix ALTER TABLE overriding compression options with defaults
   (CASSANDRA-4996, 5066)
 * fix specifying and altering crc_check_chance (CASSANDRA-5053)
 * fix Murmur3Partitioner ownership% calculation (CASSANDRA-5076)
 * Don't expire columns sooner than they should in 2ndary indexes (CASSANDRA-5079)


1.2-rc1
 * rename rpc_timeout settings to request_timeout (CASSANDRA-5027)
 * add BF with 0.1 FP to LCS by default (CASSANDRA-5029)
 * Fix preparing insert queries (CASSANDRA-5016)
 * Fix preparing queries with counter increment (CASSANDRA-5022)
 * Fix preparing updates with collections (CASSANDRA-5017)
 * Don't generate UUID based on other node address (CASSANDRA-5002)
 * Fix message when trying to alter a clustering key type (CASSANDRA-5012)
 * Update IAuthenticator to match the new IAuthorizer (CASSANDRA-5003)
 * Fix inserting only a key in CQL3 (CASSANDRA-5040)
 * Fix CQL3 token() function when used with strings (CASSANDRA-5050)
Merged from 1.1:
 * reduce log spam from invalid counter shards (CASSANDRA-5026)
 * Improve schema propagation performance (CASSANDRA-5025)
 * Fix for IndexHelper.IndexFor throws OOB Exception (CASSANDRA-5030)
 * cqlsh: make it possible to describe thrift CFs (CASSANDRA-4827)
 * cqlsh: fix timestamp formatting on some platforms (CASSANDRA-5046)


1.2-beta3
 * make consistency level configurable in cqlsh (CASSANDRA-4829)
 * fix cqlsh rendering of blob fields (CASSANDRA-4970)
 * fix cqlsh DESCRIBE command (CASSANDRA-4913)
 * save truncation position in system table (CASSANDRA-4906)
 * Move CompressionMetadata off-heap (CASSANDRA-4937)
 * allow CLI to GET cql3 columnfamily data (CASSANDRA-4924)
 * Fix rare race condition in getExpireTimeForEndpoint (CASSANDRA-4402)
 * acquire references to overlapping sstables during compaction so bloom filter
   doesn't get free'd prematurely (CASSANDRA-4934)
 * Don't share slice query filter in CQL3 SelectStatement (CASSANDRA-4928)
 * Separate tracing from Log4J (CASSANDRA-4861)
 * Exclude gcable tombstones from merkle-tree computation (CASSANDRA-4905)
 * Better printing of AbstractBounds for tracing (CASSANDRA-4931)
 * Optimize mostRecentTombstone check in CC.collectAllData (CASSANDRA-4883)
 * Change stream session ID to UUID to avoid collision from same node (CASSANDRA-4813)
 * Use Stats.db when bulk loading if present (CASSANDRA-4957)
 * Skip repair on system_trace and keyspaces with RF=1 (CASSANDRA-4956)
 * (cql3) Remove arbitrary SELECT limit (CASSANDRA-4918)
 * Correctly handle prepared operation on collections (CASSANDRA-4945)
 * Fix CQL3 LIMIT (CASSANDRA-4877)
 * Fix Stress for CQL3 (CASSANDRA-4979)
 * Remove cassandra specific exceptions from JMX interface (CASSANDRA-4893)
 * (CQL3) Force using ALLOW FILTERING on potentially inefficient queries (CASSANDRA-4915)
 * (cql3) Fix adding column when the table has collections (CASSANDRA-4982)
 * (cql3) Fix allowing collections with compact storage (CASSANDRA-4990)
 * (cql3) Refuse ttl/writetime function on collections (CASSANDRA-4992)
 * Replace IAuthority with new IAuthorizer (CASSANDRA-4874)
 * clqsh: fix KEY pseudocolumn escaping when describing Thrift tables
   in CQL3 mode (CASSANDRA-4955)
 * add basic authentication support for Pig CassandraStorage (CASSANDRA-3042)
 * fix CQL2 ALTER TABLE compaction_strategy_class altering (CASSANDRA-4965)
Merged from 1.1:
 * Fall back to old describe_splits if d_s_ex is not available (CASSANDRA-4803)
 * Improve error reporting when streaming ranges fail (CASSANDRA-5009)
 * Fix cqlsh timestamp formatting of timezone info (CASSANDRA-4746)
 * Fix assertion failure with leveled compaction (CASSANDRA-4799)
 * Check for null end_token in get_range_slice (CASSANDRA-4804)
 * Remove all remnants of removed nodes (CASSANDRA-4840)
 * Add aut-reloading of the log4j file in debian package (CASSANDRA-4855)
 * Fix estimated row cache entry size (CASSANDRA-4860)
 * reset getRangeSlice filter after finishing a row for get_paged_slice
   (CASSANDRA-4919)
 * expunge row cache post-truncate (CASSANDRA-4940)
 * Allow static CF definition with compact storage (CASSANDRA-4910)
 * Fix endless loop/compaction of schema_* CFs due to broken timestamps (CASSANDRA-4880)
 * Fix 'wrong class type' assertion in CounterColumn (CASSANDRA-4976)


1.2-beta2
 * fp rate of 1.0 disables BF entirely; LCS defaults to 1.0 (CASSANDRA-4876)
 * off-heap bloom filters for row keys (CASSANDRA_4865)
 * add extension point for sstable components (CASSANDRA-4049)
 * improve tracing output (CASSANDRA-4852, 4862)
 * make TRACE verb droppable (CASSANDRA-4672)
 * fix BulkLoader recognition of CQL3 columnfamilies (CASSANDRA-4755)
 * Sort commitlog segments for replay by id instead of mtime (CASSANDRA-4793)
 * Make hint delivery asynchronous (CASSANDRA-4761)
 * Pluggable Thrift transport factories for CLI and cqlsh (CASSANDRA-4609, 4610)
 * cassandra-cli: allow Double value type to be inserted to a column (CASSANDRA-4661)
 * Add ability to use custom TServerFactory implementations (CASSANDRA-4608)
 * optimize batchlog flushing to skip successful batches (CASSANDRA-4667)
 * include metadata for system keyspace itself in schema tables (CASSANDRA-4416)
 * add check to PropertyFileSnitch to verify presence of location for
   local node (CASSANDRA-4728)
 * add PBSPredictor consistency modeler (CASSANDRA-4261)
 * remove vestiges of Thrift unframed mode (CASSANDRA-4729)
 * optimize single-row PK lookups (CASSANDRA-4710)
 * adjust blockFor calculation to account for pending ranges due to node 
   movement (CASSANDRA-833)
 * Change CQL version to 3.0.0 and stop accepting 3.0.0-beta1 (CASSANDRA-4649)
 * (CQL3) Make prepared statement global instead of per connection 
   (CASSANDRA-4449)
 * Fix scrubbing of CQL3 created tables (CASSANDRA-4685)
 * (CQL3) Fix validation when using counter and regular columns in the same 
   table (CASSANDRA-4706)
 * Fix bug starting Cassandra with simple authentication (CASSANDRA-4648)
 * Add support for batchlog in CQL3 (CASSANDRA-4545, 4738)
 * Add support for multiple column family outputs in CFOF (CASSANDRA-4208)
 * Support repairing only the local DC nodes (CASSANDRA-4747)
 * Use rpc_address for binary protocol and change default port (CASSANDRA-4751)
 * Fix use of collections in prepared statements (CASSANDRA-4739)
 * Store more information into peers table (CASSANDRA-4351, 4814)
 * Configurable bucket size for size tiered compaction (CASSANDRA-4704)
 * Run leveled compaction in parallel (CASSANDRA-4310)
 * Fix potential NPE during CFS reload (CASSANDRA-4786)
 * Composite indexes may miss results (CASSANDRA-4796)
 * Move consistency level to the protocol level (CASSANDRA-4734, 4824)
 * Fix Subcolumn slice ends not respected (CASSANDRA-4826)
 * Fix Assertion error in cql3 select (CASSANDRA-4783)
 * Fix list prepend logic (CQL3) (CASSANDRA-4835)
 * Add booleans as literals in CQL3 (CASSANDRA-4776)
 * Allow renaming PK columns in CQL3 (CASSANDRA-4822)
 * Fix binary protocol NEW_NODE event (CASSANDRA-4679)
 * Fix potential infinite loop in tombstone compaction (CASSANDRA-4781)
 * Remove system tables accounting from schema (CASSANDRA-4850)
 * (cql3) Force provided columns in clustering key order in 
   'CLUSTERING ORDER BY' (CASSANDRA-4881)
 * Fix composite index bug (CASSANDRA-4884)
 * Fix short read protection for CQL3 (CASSANDRA-4882)
 * Add tracing support to the binary protocol (CASSANDRA-4699)
 * (cql3) Don't allow prepared marker inside collections (CASSANDRA-4890)
 * Re-allow order by on non-selected columns (CASSANDRA-4645)
 * Bug when composite index is created in a table having collections (CASSANDRA-4909)
 * log index scan subject in CompositesSearcher (CASSANDRA-4904)
Merged from 1.1:
 * add get[Row|Key]CacheEntries to CacheServiceMBean (CASSANDRA-4859)
 * fix get_paged_slice to wrap to next row correctly (CASSANDRA-4816)
 * fix indexing empty column values (CASSANDRA-4832)
 * allow JdbcDate to compose null Date objects (CASSANDRA-4830)
 * fix possible stackoverflow when compacting 1000s of sstables
   (CASSANDRA-4765)
 * fix wrong leveled compaction progress calculation (CASSANDRA-4807)
 * add a close() method to CRAR to prevent leaking file descriptors (CASSANDRA-4820)
 * fix potential infinite loop in get_count (CASSANDRA-4833)
 * fix compositeType.{get/from}String methods (CASSANDRA-4842)
 * (CQL) fix CREATE COLUMNFAMILY permissions check (CASSANDRA-4864)
 * Fix DynamicCompositeType same type comparison (CASSANDRA-4711)
 * Fix duplicate SSTable reference when stream session failed (CASSANDRA-3306)
 * Allow static CF definition with compact storage (CASSANDRA-4910)
 * Fix endless loop/compaction of schema_* CFs due to broken timestamps (CASSANDRA-4880)
 * Fix 'wrong class type' assertion in CounterColumn (CASSANDRA-4976)


1.2-beta1
 * add atomic_batch_mutate (CASSANDRA-4542, -4635)
 * increase default max_hint_window_in_ms to 3h (CASSANDRA-4632)
 * include message initiation time to replicas so they can more
   accurately drop timed-out requests (CASSANDRA-2858)
 * fix clientutil.jar dependencies (CASSANDRA-4566)
 * optimize WriteResponse (CASSANDRA-4548)
 * new metrics (CASSANDRA-4009)
 * redesign KEYS indexes to avoid read-before-write (CASSANDRA-2897)
 * debug tracing (CASSANDRA-1123)
 * parallelize row cache loading (CASSANDRA-4282)
 * Make compaction, flush JBOD-aware (CASSANDRA-4292)
 * run local range scans on the read stage (CASSANDRA-3687)
 * clean up ioexceptions (CASSANDRA-2116)
 * add disk_failure_policy (CASSANDRA-2118)
 * Introduce new json format with row level deletion (CASSANDRA-4054)
 * remove redundant "name" column from schema_keyspaces (CASSANDRA-4433)
 * improve "nodetool ring" handling of multi-dc clusters (CASSANDRA-3047)
 * update NTS calculateNaturalEndpoints to be O(N log N) (CASSANDRA-3881)
 * split up rpc timeout by operation type (CASSANDRA-2819)
 * rewrite key cache save/load to use only sequential i/o (CASSANDRA-3762)
 * update MS protocol with a version handshake + broadcast address id
   (CASSANDRA-4311)
 * multithreaded hint replay (CASSANDRA-4189)
 * add inter-node message compression (CASSANDRA-3127)
 * remove COPP (CASSANDRA-2479)
 * Track tombstone expiration and compact when tombstone content is
   higher than a configurable threshold, default 20% (CASSANDRA-3442, 4234)
 * update MurmurHash to version 3 (CASSANDRA-2975)
 * (CLI) track elapsed time for `delete' operation (CASSANDRA-4060)
 * (CLI) jline version is bumped to 1.0 to properly  support
   'delete' key function (CASSANDRA-4132)
 * Save IndexSummary into new SSTable 'Summary' component (CASSANDRA-2392, 4289)
 * Add support for range tombstones (CASSANDRA-3708)
 * Improve MessagingService efficiency (CASSANDRA-3617)
 * Avoid ID conflicts from concurrent schema changes (CASSANDRA-3794)
 * Set thrift HSHA server thread limit to unlimited by default (CASSANDRA-4277)
 * Avoids double serialization of CF id in RowMutation messages
   (CASSANDRA-4293)
 * stream compressed sstables directly with java nio (CASSANDRA-4297)
 * Support multiple ranges in SliceQueryFilter (CASSANDRA-3885)
 * Add column metadata to system column families (CASSANDRA-4018)
 * (cql3) Always use composite types by default (CASSANDRA-4329)
 * (cql3) Add support for set, map and list (CASSANDRA-3647)
 * Validate date type correctly (CASSANDRA-4441)
 * (cql3) Allow definitions with only a PK (CASSANDRA-4361)
 * (cql3) Add support for row key composites (CASSANDRA-4179)
 * improve DynamicEndpointSnitch by using reservoir sampling (CASSANDRA-4038)
 * (cql3) Add support for 2ndary indexes (CASSANDRA-3680)
 * (cql3) fix defining more than one PK to be invalid (CASSANDRA-4477)
 * remove schema agreement checking from all external APIs (Thrift, CQL and CQL3) (CASSANDRA-4487)
 * add Murmur3Partitioner and make it default for new installations (CASSANDRA-3772, 4621)
 * (cql3) update pseudo-map syntax to use map syntax (CASSANDRA-4497)
 * Finer grained exceptions hierarchy and provides error code with exceptions (CASSANDRA-3979)
 * Adds events push to binary protocol (CASSANDRA-4480)
 * Rewrite nodetool help (CASSANDRA-2293)
 * Make CQL3 the default for CQL (CASSANDRA-4640)
 * update stress tool to be able to use CQL3 (CASSANDRA-4406)
 * Accept all thrift update on CQL3 cf but don't expose their metadata (CASSANDRA-4377)
 * Replace Throttle with Guava's RateLimiter for HintedHandOff (CASSANDRA-4541)
 * fix counter add/get using CQL2 and CQL3 in stress tool (CASSANDRA-4633)
 * Add sstable count per level to cfstats (CASSANDRA-4537)
 * (cql3) Add ALTER KEYSPACE statement (CASSANDRA-4611)
 * (cql3) Allow defining default consistency levels (CASSANDRA-4448)
 * (cql3) Fix queries using LIMIT missing results (CASSANDRA-4579)
 * fix cross-version gossip messaging (CASSANDRA-4576)
 * added inet data type (CASSANDRA-4627)


1.1.6
 * Wait for writes on synchronous read digest mismatch (CASSANDRA-4792)
 * fix commitlog replay for nanotime-infected sstables (CASSANDRA-4782)
 * preflight check ttl for maximum of 20 years (CASSANDRA-4771)
 * (Pig) fix widerow input with single column rows (CASSANDRA-4789)
 * Fix HH to compact with correct gcBefore, which avoids wiping out
   undelivered hints (CASSANDRA-4772)
 * LCS will merge up to 32 L0 sstables as intended (CASSANDRA-4778)
 * NTS will default unconfigured DC replicas to zero (CASSANDRA-4675)
 * use default consistency level in counter validation if none is
   explicitly provide (CASSANDRA-4700)
 * Improve IAuthority interface by introducing fine-grained
   access permissions and grant/revoke commands (CASSANDRA-4490, 4644)
 * fix assumption error in CLI when updating/describing keyspace 
   (CASSANDRA-4322)
 * Adds offline sstablescrub to debian packaging (CASSANDRA-4642)
 * Automatic fixing of overlapping leveled sstables (CASSANDRA-4644)
 * fix error when using ORDER BY with extended selections (CASSANDRA-4689)
 * (CQL3) Fix validation for IN queries for non-PK cols (CASSANDRA-4709)
 * fix re-created keyspace disappering after 1.1.5 upgrade 
   (CASSANDRA-4698, 4752)
 * (CLI) display elapsed time in 2 fraction digits (CASSANDRA-3460)
 * add authentication support to sstableloader (CASSANDRA-4712)
 * Fix CQL3 'is reversed' logic (CASSANDRA-4716, 4759)
 * (CQL3) Don't return ReversedType in result set metadata (CASSANDRA-4717)
 * Backport adding AlterKeyspace statement (CASSANDRA-4611)
 * (CQL3) Correcty accept upper-case data types (CASSANDRA-4770)
 * Add binary protocol events for schema changes (CASSANDRA-4684)
Merged from 1.0:
 * Switch from NBHM to CHM in MessagingService's callback map, which
   prevents OOM in long-running instances (CASSANDRA-4708)


1.1.5
 * add SecondaryIndex.reload API (CASSANDRA-4581)
 * use millis + atomicint for commitlog segment creation instead of
   nanotime, which has issues under some hypervisors (CASSANDRA-4601)
 * fix FD leak in slice queries (CASSANDRA-4571)
 * avoid recursion in leveled compaction (CASSANDRA-4587)
 * increase stack size under Java7 to 180K
 * Log(info) schema changes (CASSANDRA-4547)
 * Change nodetool setcachecapcity to manipulate global caches (CASSANDRA-4563)
 * (cql3) fix setting compaction strategy (CASSANDRA-4597)
 * fix broken system.schema_* timestamps on system startup (CASSANDRA-4561)
 * fix wrong skip of cache saving (CASSANDRA-4533)
 * Avoid NPE when lost+found is in data dir (CASSANDRA-4572)
 * Respect five-minute flush moratorium after initial CL replay (CASSANDRA-4474)
 * Adds ntp as recommended in debian packaging (CASSANDRA-4606)
 * Configurable transport in CF Record{Reader|Writer} (CASSANDRA-4558)
 * (cql3) fix potential NPE with both equal and unequal restriction (CASSANDRA-4532)
 * (cql3) improves ORDER BY validation (CASSANDRA-4624)
 * Fix potential deadlock during counter writes (CASSANDRA-4578)
 * Fix cql error with ORDER BY when using IN (CASSANDRA-4612)
Merged from 1.0:
 * increase Xss to 160k to accomodate latest 1.6 JVMs (CASSANDRA-4602)
 * fix toString of hint destination tokens (CASSANDRA-4568)
 * Fix multiple values for CurrentLocal NodeID (CASSANDRA-4626)


1.1.4
 * fix offline scrub to catch >= out of order rows (CASSANDRA-4411)
 * fix cassandra-env.sh on RHEL and other non-dash-based systems 
   (CASSANDRA-4494)
Merged from 1.0:
 * (Hadoop) fix setting key length for old-style mapred api (CASSANDRA-4534)
 * (Hadoop) fix iterating through a resultset consisting entirely
   of tombstoned rows (CASSANDRA-4466)


1.1.3
 * (cqlsh) add COPY TO (CASSANDRA-4434)
 * munmap commitlog segments before rename (CASSANDRA-4337)
 * (JMX) rename getRangeKeySample to sampleKeyRange to avoid returning
   multi-MB results as an attribute (CASSANDRA-4452)
 * flush based on data size, not throughput; overwritten columns no 
   longer artificially inflate liveRatio (CASSANDRA-4399)
 * update default commitlog segment size to 32MB and total commitlog
   size to 32/1024 MB for 32/64 bit JVMs, respectively (CASSANDRA-4422)
 * avoid using global partitioner to estimate ranges in index sstables
   (CASSANDRA-4403)
 * restore pre-CASSANDRA-3862 approach to removing expired tombstones
   from row cache during compaction (CASSANDRA-4364)
 * (stress) support for CQL prepared statements (CASSANDRA-3633)
 * Correctly catch exception when Snappy cannot be loaded (CASSANDRA-4400)
 * (cql3) Support ORDER BY when IN condition is given in WHERE clause (CASSANDRA-4327)
 * (cql3) delete "component_index" column on DROP TABLE call (CASSANDRA-4420)
 * change nanoTime() to currentTimeInMillis() in schema related code (CASSANDRA-4432)
 * add a token generation tool (CASSANDRA-3709)
 * Fix LCS bug with sstable containing only 1 row (CASSANDRA-4411)
 * fix "Can't Modify Index Name" problem on CF update (CASSANDRA-4439)
 * Fix assertion error in getOverlappingSSTables during repair (CASSANDRA-4456)
 * fix nodetool's setcompactionthreshold command (CASSANDRA-4455)
 * Ensure compacted files are never used, to avoid counter overcount (CASSANDRA-4436)
Merged from 1.0:
 * Push the validation of secondary index values to the SecondaryIndexManager (CASSANDRA-4240)
 * allow dropping columns shadowed by not-yet-expired supercolumn or row
   tombstones in PrecompactedRow (CASSANDRA-4396)


1.1.2
 * Fix cleanup not deleting index entries (CASSANDRA-4379)
 * Use correct partitioner when saving + loading caches (CASSANDRA-4331)
 * Check schema before trying to export sstable (CASSANDRA-2760)
 * Raise a meaningful exception instead of NPE when PFS encounters
   an unconfigured node + no default (CASSANDRA-4349)
 * fix bug in sstable blacklisting with LCS (CASSANDRA-4343)
 * LCS no longer promotes tiny sstables out of L0 (CASSANDRA-4341)
 * skip tombstones during hint replay (CASSANDRA-4320)
 * fix NPE in compactionstats (CASSANDRA-4318)
 * enforce 1m min keycache for auto (CASSANDRA-4306)
 * Have DeletedColumn.isMFD always return true (CASSANDRA-4307)
 * (cql3) exeption message for ORDER BY constraints said primary filter can be
    an IN clause, which is misleading (CASSANDRA-4319)
 * (cql3) Reject (not yet supported) creation of 2ndardy indexes on tables with
   composite primary keys (CASSANDRA-4328)
 * Set JVM stack size to 160k for java 7 (CASSANDRA-4275)
 * cqlsh: add COPY command to load data from CSV flat files (CASSANDRA-4012)
 * CFMetaData.fromThrift to throw ConfigurationException upon error (CASSANDRA-4353)
 * Use CF comparator to sort indexed columns in SecondaryIndexManager
   (CASSANDRA-4365)
 * add strategy_options to the KSMetaData.toString() output (CASSANDRA-4248)
 * (cql3) fix range queries containing unqueried results (CASSANDRA-4372)
 * (cql3) allow updating column_alias types (CASSANDRA-4041)
 * (cql3) Fix deletion bug (CASSANDRA-4193)
 * Fix computation of overlapping sstable for leveled compaction (CASSANDRA-4321)
 * Improve scrub and allow to run it offline (CASSANDRA-4321)
 * Fix assertionError in StorageService.bulkLoad (CASSANDRA-4368)
 * (cqlsh) add option to authenticate to a keyspace at startup (CASSANDRA-4108)
 * (cqlsh) fix ASSUME functionality (CASSANDRA-4352)
 * Fix ColumnFamilyRecordReader to not return progress > 100% (CASSANDRA-3942)
Merged from 1.0:
 * Set gc_grace on index CF to 0 (CASSANDRA-4314)


1.1.1
 * add populate_io_cache_on_flush option (CASSANDRA-2635)
 * allow larger cache capacities than 2GB (CASSANDRA-4150)
 * add getsstables command to nodetool (CASSANDRA-4199)
 * apply parent CF compaction settings to secondary index CFs (CASSANDRA-4280)
 * preserve commitlog size cap when recycling segments at startup
   (CASSANDRA-4201)
 * (Hadoop) fix split generation regression (CASSANDRA-4259)
 * ignore min/max compactions settings in LCS, while preserving
   behavior that min=max=0 disables autocompaction (CASSANDRA-4233)
 * log number of rows read from saved cache (CASSANDRA-4249)
 * calculate exact size required for cleanup operations (CASSANDRA-1404)
 * avoid blocking additional writes during flush when the commitlog
   gets behind temporarily (CASSANDRA-1991)
 * enable caching on index CFs based on data CF cache setting (CASSANDRA-4197)
 * warn on invalid replication strategy creation options (CASSANDRA-4046)
 * remove [Freeable]Memory finalizers (CASSANDRA-4222)
 * include tombstone size in ColumnFamily.size, which can prevent OOM
   during sudden mass delete operations by yielding a nonzero liveRatio
   (CASSANDRA-3741)
 * Open 1 sstableScanner per level for leveled compaction (CASSANDRA-4142)
 * Optimize reads when row deletion timestamps allow us to restrict
   the set of sstables we check (CASSANDRA-4116)
 * add support for commitlog archiving and point-in-time recovery
   (CASSANDRA-3690)
 * avoid generating redundant compaction tasks during streaming
   (CASSANDRA-4174)
 * add -cf option to nodetool snapshot, and takeColumnFamilySnapshot to
   StorageService mbean (CASSANDRA-556)
 * optimize cleanup to drop entire sstables where possible (CASSANDRA-4079)
 * optimize truncate when autosnapshot is disabled (CASSANDRA-4153)
 * update caches to use byte[] keys to reduce memory overhead (CASSANDRA-3966)
 * add column limit to cli (CASSANDRA-3012, 4098)
 * clean up and optimize DataOutputBuffer, used by CQL compression and
   CompositeType (CASSANDRA-4072)
 * optimize commitlog checksumming (CASSANDRA-3610)
 * identify and blacklist corrupted SSTables from future compactions 
   (CASSANDRA-2261)
 * Move CfDef and KsDef validation out of thrift (CASSANDRA-4037)
 * Expose API to repair a user provided range (CASSANDRA-3912)
 * Add way to force the cassandra-cli to refresh its schema (CASSANDRA-4052)
 * Avoid having replicate on write tasks stacking up at CL.ONE (CASSANDRA-2889)
 * (cql3) Backwards compatibility for composite comparators in non-cql3-aware
   clients (CASSANDRA-4093)
 * (cql3) Fix order by for reversed queries (CASSANDRA-4160)
 * (cql3) Add ReversedType support (CASSANDRA-4004)
 * (cql3) Add timeuuid type (CASSANDRA-4194)
 * (cql3) Minor fixes (CASSANDRA-4185)
 * (cql3) Fix prepared statement in BATCH (CASSANDRA-4202)
 * (cql3) Reduce the list of reserved keywords (CASSANDRA-4186)
 * (cql3) Move max/min compaction thresholds to compaction strategy options
   (CASSANDRA-4187)
 * Fix exception during move when localhost is the only source (CASSANDRA-4200)
 * (cql3) Allow paging through non-ordered partitioner results (CASSANDRA-3771)
 * (cql3) Fix drop index (CASSANDRA-4192)
 * (cql3) Don't return range ghosts anymore (CASSANDRA-3982)
 * fix re-creating Keyspaces/ColumnFamilies with the same name as dropped
   ones (CASSANDRA-4219)
 * fix SecondaryIndex LeveledManifest save upon snapshot (CASSANDRA-4230)
 * fix missing arrayOffset in FBUtilities.hash (CASSANDRA-4250)
 * (cql3) Add name of parameters in CqlResultSet (CASSANDRA-4242)
 * (cql3) Correctly validate order by queries (CASSANDRA-4246)
 * rename stress to cassandra-stress for saner packaging (CASSANDRA-4256)
 * Fix exception on colum metadata with non-string comparator (CASSANDRA-4269)
 * Check for unknown/invalid compression options (CASSANDRA-4266)
 * (cql3) Adds simple access to column timestamp and ttl (CASSANDRA-4217)
 * (cql3) Fix range queries with secondary indexes (CASSANDRA-4257)
 * Better error messages from improper input in cli (CASSANDRA-3865)
 * Try to stop all compaction upon Keyspace or ColumnFamily drop (CASSANDRA-4221)
 * (cql3) Allow keyspace properties to contain hyphens (CASSANDRA-4278)
 * (cql3) Correctly validate keyspace access in create table (CASSANDRA-4296)
 * Avoid deadlock in migration stage (CASSANDRA-3882)
 * Take supercolumn names and deletion info into account in memtable throughput
   (CASSANDRA-4264)
 * Add back backward compatibility for old style replication factor (CASSANDRA-4294)
 * Preserve compatibility with pre-1.1 index queries (CASSANDRA-4262)
Merged from 1.0:
 * Fix super columns bug where cache is not updated (CASSANDRA-4190)
 * fix maxTimestamp to include row tombstones (CASSANDRA-4116)
 * (CLI) properly handle quotes in create/update keyspace commands (CASSANDRA-4129)
 * Avoids possible deadlock during bootstrap (CASSANDRA-4159)
 * fix stress tool that hangs forever on timeout or error (CASSANDRA-4128)
 * stress tool to return appropriate exit code on failure (CASSANDRA-4188)
 * fix compaction NPE when out of disk space and assertions disabled
   (CASSANDRA-3985)
 * synchronize LCS getEstimatedTasks to avoid CME (CASSANDRA-4255)
 * ensure unique streaming session id's (CASSANDRA-4223)
 * kick off background compaction when min/max thresholds change 
   (CASSANDRA-4279)
 * improve ability of STCS.getBuckets to deal with 100s of 1000s of
   sstables, such as when convertinb back from LCS (CASSANDRA-4287)
 * Oversize integer in CQL throws NumberFormatException (CASSANDRA-4291)
 * fix 1.0.x node join to mixed version cluster, other nodes >= 1.1 (CASSANDRA-4195)
 * Fix LCS splitting sstable base on uncompressed size (CASSANDRA-4419)
 * Push the validation of secondary index values to the SecondaryIndexManager (CASSANDRA-4240)
 * Don't purge columns during upgradesstables (CASSANDRA-4462)
 * Make cqlsh work with piping (CASSANDRA-4113)
 * Validate arguments for nodetool decommission (CASSANDRA-4061)
 * Report thrift status in nodetool info (CASSANDRA-4010)


1.1.0-final
 * average a reduced liveRatio estimate with the previous one (CASSANDRA-4065)
 * Allow KS and CF names up to 48 characters (CASSANDRA-4157)
 * fix stress build (CASSANDRA-4140)
 * add time remaining estimate to nodetool compactionstats (CASSANDRA-4167)
 * (cql) fix NPE in cql3 ALTER TABLE (CASSANDRA-4163)
 * (cql) Add support for CL.TWO and CL.THREE in CQL (CASSANDRA-4156)
 * (cql) Fix type in CQL3 ALTER TABLE preventing update (CASSANDRA-4170)
 * (cql) Throw invalid exception from CQL3 on obsolete options (CASSANDRA-4171)
 * (cqlsh) fix recognizing uppercase SELECT keyword (CASSANDRA-4161)
 * Pig: wide row support (CASSANDRA-3909)
Merged from 1.0:
 * avoid streaming empty files with bulk loader if sstablewriter errors out
   (CASSANDRA-3946)


1.1-rc1
 * Include stress tool in binary builds (CASSANDRA-4103)
 * (Hadoop) fix wide row iteration when last row read was deleted
   (CASSANDRA-4154)
 * fix read_repair_chance to really default to 0.1 in the cli (CASSANDRA-4114)
 * Adds caching and bloomFilterFpChange to CQL options (CASSANDRA-4042)
 * Adds posibility to autoconfigure size of the KeyCache (CASSANDRA-4087)
 * fix KEYS index from skipping results (CASSANDRA-3996)
 * Remove sliced_buffer_size_in_kb dead option (CASSANDRA-4076)
 * make loadNewSStable preserve sstable version (CASSANDRA-4077)
 * Respect 1.0 cache settings as much as possible when upgrading 
   (CASSANDRA-4088)
 * relax path length requirement for sstable files when upgrading on 
   non-Windows platforms (CASSANDRA-4110)
 * fix terminination of the stress.java when errors were encountered
   (CASSANDRA-4128)
 * Move CfDef and KsDef validation out of thrift (CASSANDRA-4037)
 * Fix get_paged_slice (CASSANDRA-4136)
 * CQL3: Support slice with exclusive start and stop (CASSANDRA-3785)
Merged from 1.0:
 * support PropertyFileSnitch in bulk loader (CASSANDRA-4145)
 * add auto_snapshot option allowing disabling snapshot before drop/truncate
   (CASSANDRA-3710)
 * allow short snitch names (CASSANDRA-4130)


1.1-beta2
 * rename loaded sstables to avoid conflicts with local snapshots
   (CASSANDRA-3967)
 * start hint replay as soon as FD notifies that the target is back up
   (CASSANDRA-3958)
 * avoid unproductive deserializing of cached rows during compaction
   (CASSANDRA-3921)
 * fix concurrency issues with CQL keyspace creation (CASSANDRA-3903)
 * Show Effective Owership via Nodetool ring <keyspace> (CASSANDRA-3412)
 * Update ORDER BY syntax for CQL3 (CASSANDRA-3925)
 * Fix BulkRecordWriter to not throw NPE if reducer gets no map data from Hadoop (CASSANDRA-3944)
 * Fix bug with counters in super columns (CASSANDRA-3821)
 * Remove deprecated merge_shard_chance (CASSANDRA-3940)
 * add a convenient way to reset a node's schema (CASSANDRA-2963)
 * fix for intermittent SchemaDisagreementException (CASSANDRA-3884)
 * CLI `list <CF>` to limit number of columns and their order (CASSANDRA-3012)
 * ignore deprecated KsDef/CfDef/ColumnDef fields in native schema (CASSANDRA-3963)
 * CLI to report when unsupported column_metadata pair was given (CASSANDRA-3959)
 * reincarnate removed and deprecated KsDef/CfDef attributes (CASSANDRA-3953)
 * Fix race between writes and read for cache (CASSANDRA-3862)
 * perform static initialization of StorageProxy on start-up (CASSANDRA-3797)
 * support trickling fsync() on writes (CASSANDRA-3950)
 * expose counters for unavailable/timeout exceptions given to thrift clients (CASSANDRA-3671)
 * avoid quadratic startup time in LeveledManifest (CASSANDRA-3952)
 * Add type information to new schema_ columnfamilies and remove thrift
   serialization for schema (CASSANDRA-3792)
 * add missing column validator options to the CLI help (CASSANDRA-3926)
 * skip reading saved key cache if CF's caching strategy is NONE or ROWS_ONLY (CASSANDRA-3954)
 * Unify migration code (CASSANDRA-4017)
Merged from 1.0:
 * cqlsh: guess correct version of Python for Arch Linux (CASSANDRA-4090)
 * (CLI) properly handle quotes in create/update keyspace commands (CASSANDRA-4129)
 * Avoids possible deadlock during bootstrap (CASSANDRA-4159)
 * fix stress tool that hangs forever on timeout or error (CASSANDRA-4128)
 * Fix super columns bug where cache is not updated (CASSANDRA-4190)
 * stress tool to return appropriate exit code on failure (CASSANDRA-4188)


1.0.9
 * improve index sampling performance (CASSANDRA-4023)
 * always compact away deleted hints immediately after handoff (CASSANDRA-3955)
 * delete hints from dropped ColumnFamilies on handoff instead of
   erroring out (CASSANDRA-3975)
 * add CompositeType ref to the CLI doc for create/update column family (CASSANDRA-3980)
 * Pig: support Counter ColumnFamilies (CASSANDRA-3973)
 * Pig: Composite column support (CASSANDRA-3684)
 * Avoid NPE during repair when a keyspace has no CFs (CASSANDRA-3988)
 * Fix division-by-zero error on get_slice (CASSANDRA-4000)
 * don't change manifest level for cleanup, scrub, and upgradesstables
   operations under LeveledCompactionStrategy (CASSANDRA-3989, 4112)
 * fix race leading to super columns assertion failure (CASSANDRA-3957)
 * fix NPE on invalid CQL delete command (CASSANDRA-3755)
 * allow custom types in CLI's assume command (CASSANDRA-4081)
 * fix totalBytes count for parallel compactions (CASSANDRA-3758)
 * fix intermittent NPE in get_slice (CASSANDRA-4095)
 * remove unnecessary asserts in native code interfaces (CASSANDRA-4096)
 * Validate blank keys in CQL to avoid assertion errors (CASSANDRA-3612)
 * cqlsh: fix bad decoding of some column names (CASSANDRA-4003)
 * cqlsh: fix incorrect padding with unicode chars (CASSANDRA-4033)
 * Fix EC2 snitch incorrectly reporting region (CASSANDRA-4026)
 * Shut down thrift during decommission (CASSANDRA-4086)
 * Expose nodetool cfhistograms for 2ndary indexes (CASSANDRA-4063)
Merged from 0.8:
 * Fix ConcurrentModificationException in gossiper (CASSANDRA-4019)


1.1-beta1
 * (cqlsh)
   + add SOURCE and CAPTURE commands, and --file option (CASSANDRA-3479)
   + add ALTER COLUMNFAMILY WITH (CASSANDRA-3523)
   + bundle Python dependencies with Cassandra (CASSANDRA-3507)
   + added to Debian package (CASSANDRA-3458)
   + display byte data instead of erroring out on decode failure 
     (CASSANDRA-3874)
 * add nodetool rebuild_index (CASSANDRA-3583)
 * add nodetool rangekeysample (CASSANDRA-2917)
 * Fix streaming too much data during move operations (CASSANDRA-3639)
 * Nodetool and CLI connect to localhost by default (CASSANDRA-3568)
 * Reduce memory used by primary index sample (CASSANDRA-3743)
 * (Hadoop) separate input/output configurations (CASSANDRA-3197, 3765)
 * avoid returning internal Cassandra classes over JMX (CASSANDRA-2805)
 * add row-level isolation via SnapTree (CASSANDRA-2893)
 * Optimize key count estimation when opening sstable on startup
   (CASSANDRA-2988)
 * multi-dc replication optimization supporting CL > ONE (CASSANDRA-3577)
 * add command to stop compactions (CASSANDRA-1740, 3566, 3582)
 * multithreaded streaming (CASSANDRA-3494)
 * removed in-tree redhat spec (CASSANDRA-3567)
 * "defragment" rows for name-based queries under STCS, again (CASSANDRA-2503)
 * Recycle commitlog segments for improved performance 
   (CASSANDRA-3411, 3543, 3557, 3615)
 * update size-tiered compaction to prioritize small tiers (CASSANDRA-2407)
 * add message expiration logic to OutboundTcpConnection (CASSANDRA-3005)
 * off-heap cache to use sun.misc.Unsafe instead of JNA (CASSANDRA-3271)
 * EACH_QUORUM is only supported for writes (CASSANDRA-3272)
 * replace compactionlock use in schema migration by checking CFS.isValid
   (CASSANDRA-3116)
 * recognize that "SELECT first ... *" isn't really "SELECT *" (CASSANDRA-3445)
 * Use faster bytes comparison (CASSANDRA-3434)
 * Bulk loader is no longer a fat client, (HADOOP) bulk load output format
   (CASSANDRA-3045)
 * (Hadoop) add support for KeyRange.filter
 * remove assumption that keys and token are in bijection
   (CASSANDRA-1034, 3574, 3604)
 * always remove endpoints from delevery queue in HH (CASSANDRA-3546)
 * fix race between cf flush and its 2ndary indexes flush (CASSANDRA-3547)
 * fix potential race in AES when a repair fails (CASSANDRA-3548)
 * Remove columns shadowed by a deleted container even when we cannot purge
   (CASSANDRA-3538)
 * Improve memtable slice iteration performance (CASSANDRA-3545)
 * more efficient allocation of small bloom filters (CASSANDRA-3618)
 * Use separate writer thread in SSTableSimpleUnsortedWriter (CASSANDRA-3619)
 * fsync the directory after new sstable or commitlog segment are created (CASSANDRA-3250)
 * fix minor issues reported by FindBugs (CASSANDRA-3658)
 * global key/row caches (CASSANDRA-3143, 3849)
 * optimize memtable iteration during range scan (CASSANDRA-3638)
 * introduce 'crc_check_chance' in CompressionParameters to support
   a checksum percentage checking chance similarly to read-repair (CASSANDRA-3611)
 * a way to deactivate global key/row cache on per-CF basis (CASSANDRA-3667)
 * fix LeveledCompactionStrategy broken because of generation pre-allocation
   in LeveledManifest (CASSANDRA-3691)
 * finer-grained control over data directories (CASSANDRA-2749)
 * Fix ClassCastException during hinted handoff (CASSANDRA-3694)
 * Upgrade Thrift to 0.7 (CASSANDRA-3213)
 * Make stress.java insert operation to use microseconds (CASSANDRA-3725)
 * Allows (internally) doing a range query with a limit of columns instead of
   rows (CASSANDRA-3742)
 * Allow rangeSlice queries to be start/end inclusive/exclusive (CASSANDRA-3749)
 * Fix BulkLoader to support new SSTable layout and add stream
   throttling to prevent an NPE when there is no yaml config (CASSANDRA-3752)
 * Allow concurrent schema migrations (CASSANDRA-1391, 3832)
 * Add SnapshotCommand to trigger snapshot on remote node (CASSANDRA-3721)
 * Make CFMetaData conversions to/from thrift/native schema inverses
   (CASSANDRA_3559)
 * Add initial code for CQL 3.0-beta (CASSANDRA-2474, 3781, 3753)
 * Add wide row support for ColumnFamilyInputFormat (CASSANDRA-3264)
 * Allow extending CompositeType comparator (CASSANDRA-3657)
 * Avoids over-paging during get_count (CASSANDRA-3798)
 * Add new command to rebuild a node without (repair) merkle tree calculations
   (CASSANDRA-3483, 3922)
 * respect not only row cache capacity but caching mode when
   trying to read data (CASSANDRA-3812)
 * fix system tests (CASSANDRA-3827)
 * CQL support for altering row key type in ALTER TABLE (CASSANDRA-3781)
 * turn compression on by default (CASSANDRA-3871)
 * make hexToBytes refuse invalid input (CASSANDRA-2851)
 * Make secondary indexes CF inherit compression and compaction from their
   parent CF (CASSANDRA-3877)
 * Finish cleanup up tombstone purge code (CASSANDRA-3872)
 * Avoid NPE on aboarted stream-out sessions (CASSANDRA-3904)
 * BulkRecordWriter throws NPE for counter columns (CASSANDRA-3906)
 * Support compression using BulkWriter (CASSANDRA-3907)


1.0.8
 * fix race between cleanup and flush on secondary index CFSes (CASSANDRA-3712)
 * avoid including non-queried nodes in rangeslice read repair
   (CASSANDRA-3843)
 * Only snapshot CF being compacted for snapshot_before_compaction 
   (CASSANDRA-3803)
 * Log active compactions in StatusLogger (CASSANDRA-3703)
 * Compute more accurate compaction score per level (CASSANDRA-3790)
 * Return InvalidRequest when using a keyspace that doesn't exist
   (CASSANDRA-3764)
 * disallow user modification of System keyspace (CASSANDRA-3738)
 * allow using sstable2json on secondary index data (CASSANDRA-3738)
 * (cqlsh) add DESCRIBE COLUMNFAMILIES (CASSANDRA-3586)
 * (cqlsh) format blobs correctly and use colors to improve output
   readability (CASSANDRA-3726)
 * synchronize BiMap of bootstrapping tokens (CASSANDRA-3417)
 * show index options in CLI (CASSANDRA-3809)
 * add optional socket timeout for streaming (CASSANDRA-3838)
 * fix truncate not to leave behind non-CFS backed secondary indexes
   (CASSANDRA-3844)
 * make CLI `show schema` to use output stream directly instead
   of StringBuilder (CASSANDRA-3842)
 * remove the wait on hint future during write (CASSANDRA-3870)
 * (cqlsh) ignore missing CfDef opts (CASSANDRA-3933)
 * (cqlsh) look for cqlshlib relative to realpath (CASSANDRA-3767)
 * Fix short read protection (CASSANDRA-3934)
 * Make sure infered and actual schema match (CASSANDRA-3371)
 * Fix NPE during HH delivery (CASSANDRA-3677)
 * Don't put boostrapping node in 'hibernate' status (CASSANDRA-3737)
 * Fix double quotes in windows bat files (CASSANDRA-3744)
 * Fix bad validator lookup (CASSANDRA-3789)
 * Fix soft reset in EC2MultiRegionSnitch (CASSANDRA-3835)
 * Don't leave zombie connections with THSHA thrift server (CASSANDRA-3867)
 * (cqlsh) fix deserialization of data (CASSANDRA-3874)
 * Fix removetoken force causing an inconsistent state (CASSANDRA-3876)
 * Fix ahndling of some types with Pig (CASSANDRA-3886)
 * Don't allow to drop the system keyspace (CASSANDRA-3759)
 * Make Pig deletes disabled by default and configurable (CASSANDRA-3628)
Merged from 0.8:
 * (Pig) fix CassandraStorage to use correct comparator in Super ColumnFamily
   case (CASSANDRA-3251)
 * fix thread safety issues in commitlog replay, primarily affecting
   systems with many (100s) of CF definitions (CASSANDRA-3751)
 * Fix relevant tombstone ignored with super columns (CASSANDRA-3875)


1.0.7
 * fix regression in HH page size calculation (CASSANDRA-3624)
 * retry failed stream on IOException (CASSANDRA-3686)
 * allow configuring bloom_filter_fp_chance (CASSANDRA-3497)
 * attempt hint delivery every ten minutes, or when failure detector
   notifies us that a node is back up, whichever comes first.  hint
   handoff throttle delay default changed to 1ms, from 50 (CASSANDRA-3554)
 * add nodetool setstreamthroughput (CASSANDRA-3571)
 * fix assertion when dropping a columnfamily with no sstables (CASSANDRA-3614)
 * more efficient allocation of small bloom filters (CASSANDRA-3618)
 * CLibrary.createHardLinkWithExec() to check for errors (CASSANDRA-3101)
 * Avoid creating empty and non cleaned writer during compaction (CASSANDRA-3616)
 * stop thrift service in shutdown hook so we can quiesce MessagingService
   (CASSANDRA-3335)
 * (CQL) compaction_strategy_options and compression_parameters for
   CREATE COLUMNFAMILY statement (CASSANDRA-3374)
 * Reset min/max compaction threshold when creating size tiered compaction
   strategy (CASSANDRA-3666)
 * Don't ignore IOException during compaction (CASSANDRA-3655)
 * Fix assertion error for CF with gc_grace=0 (CASSANDRA-3579)
 * Shutdown ParallelCompaction reducer executor after use (CASSANDRA-3711)
 * Avoid < 0 value for pending tasks in leveled compaction (CASSANDRA-3693)
 * (Hadoop) Support TimeUUID in Pig CassandraStorage (CASSANDRA-3327)
 * Check schema is ready before continuing boostrapping (CASSANDRA-3629)
 * Catch overflows during parsing of chunk_length_kb (CASSANDRA-3644)
 * Improve stream protocol mismatch errors (CASSANDRA-3652)
 * Avoid multiple thread doing HH to the same target (CASSANDRA-3681)
 * Add JMX property for rp_timeout_in_ms (CASSANDRA-2940)
 * Allow DynamicCompositeType to compare component of different types
   (CASSANDRA-3625)
 * Flush non-cfs backed secondary indexes (CASSANDRA-3659)
 * Secondary Indexes should report memory consumption (CASSANDRA-3155)
 * fix for SelectStatement start/end key are not set correctly
   when a key alias is involved (CASSANDRA-3700)
 * fix CLI `show schema` command insert of an extra comma in
   column_metadata (CASSANDRA-3714)
Merged from 0.8:
 * avoid logging (harmless) exception when GC takes < 1ms (CASSANDRA-3656)
 * prevent new nodes from thinking down nodes are up forever (CASSANDRA-3626)
 * use correct list of replicas for LOCAL_QUORUM reads when read repair
   is disabled (CASSANDRA-3696)
 * block on flush before compacting hints (may prevent OOM) (CASSANDRA-3733)


1.0.6
 * (CQL) fix cqlsh support for replicate_on_write (CASSANDRA-3596)
 * fix adding to leveled manifest after streaming (CASSANDRA-3536)
 * filter out unavailable cipher suites when using encryption (CASSANDRA-3178)
 * (HADOOP) add old-style api support for CFIF and CFRR (CASSANDRA-2799)
 * Support TimeUUIDType column names in Stress.java tool (CASSANDRA-3541)
 * (CQL) INSERT/UPDATE/DELETE/TRUNCATE commands should allow CF names to
   be qualified by keyspace (CASSANDRA-3419)
 * always remove endpoints from delevery queue in HH (CASSANDRA-3546)
 * fix race between cf flush and its 2ndary indexes flush (CASSANDRA-3547)
 * fix potential race in AES when a repair fails (CASSANDRA-3548)
 * fix default value validation usage in CLI SET command (CASSANDRA-3553)
 * Optimize componentsFor method for compaction and startup time
   (CASSANDRA-3532)
 * (CQL) Proper ColumnFamily metadata validation on CREATE COLUMNFAMILY 
   (CASSANDRA-3565)
 * fix compression "chunk_length_kb" option to set correct kb value for 
   thrift/avro (CASSANDRA-3558)
 * fix missing response during range slice repair (CASSANDRA-3551)
 * 'describe ring' moved from CLI to nodetool and available through JMX (CASSANDRA-3220)
 * add back partitioner to sstable metadata (CASSANDRA-3540)
 * fix NPE in get_count for counters (CASSANDRA-3601)
Merged from 0.8:
 * remove invalid assertion that table was opened before dropping it
   (CASSANDRA-3580)
 * range and index scans now only send requests to enough replicas to
   satisfy requested CL + RR (CASSANDRA-3598)
 * use cannonical host for local node in nodetool info (CASSANDRA-3556)
 * remove nonlocal DC write optimization since it only worked with
   CL.ONE or CL.LOCAL_QUORUM (CASSANDRA-3577, 3585)
 * detect misuses of CounterColumnType (CASSANDRA-3422)
 * turn off string interning in json2sstable, take 2 (CASSANDRA-2189)
 * validate compression parameters on add/update of the ColumnFamily 
   (CASSANDRA-3573)
 * Check for 0.0.0.0 is incorrect in CFIF (CASSANDRA-3584)
 * Increase vm.max_map_count in debian packaging (CASSANDRA-3563)
 * gossiper will never add itself to saved endpoints (CASSANDRA-3485)


1.0.5
 * revert CASSANDRA-3407 (see CASSANDRA-3540)
 * fix assertion error while forwarding writes to local nodes (CASSANDRA-3539)


1.0.4
 * fix self-hinting of timed out read repair updates and make hinted handoff
   less prone to OOMing a coordinator (CASSANDRA-3440)
 * expose bloom filter sizes via JMX (CASSANDRA-3495)
 * enforce RP tokens 0..2**127 (CASSANDRA-3501)
 * canonicalize paths exposed through JMX (CASSANDRA-3504)
 * fix "liveSize" stat when sstables are removed (CASSANDRA-3496)
 * add bloom filter FP rates to nodetool cfstats (CASSANDRA-3347)
 * record partitioner in sstable metadata component (CASSANDRA-3407)
 * add new upgradesstables nodetool command (CASSANDRA-3406)
 * skip --debug requirement to see common exceptions in CLI (CASSANDRA-3508)
 * fix incorrect query results due to invalid max timestamp (CASSANDRA-3510)
 * make sstableloader recognize compressed sstables (CASSANDRA-3521)
 * avoids race in OutboundTcpConnection in multi-DC setups (CASSANDRA-3530)
 * use SETLOCAL in cassandra.bat (CASSANDRA-3506)
 * fix ConcurrentModificationException in Table.all() (CASSANDRA-3529)
Merged from 0.8:
 * fix concurrence issue in the FailureDetector (CASSANDRA-3519)
 * fix array out of bounds error in counter shard removal (CASSANDRA-3514)
 * avoid dropping tombstones when they might still be needed to shadow
   data in a different sstable (CASSANDRA-2786)


1.0.3
 * revert name-based query defragmentation aka CASSANDRA-2503 (CASSANDRA-3491)
 * fix invalidate-related test failures (CASSANDRA-3437)
 * add next-gen cqlsh to bin/ (CASSANDRA-3188, 3131, 3493)
 * (CQL) fix handling of rows with no columns (CASSANDRA-3424, 3473)
 * fix querying supercolumns by name returning only a subset of
   subcolumns or old subcolumn versions (CASSANDRA-3446)
 * automatically compute sha1 sum for uncompressed data files (CASSANDRA-3456)
 * fix reading metadata/statistics component for version < h (CASSANDRA-3474)
 * add sstable forward-compatibility (CASSANDRA-3478)
 * report compression ratio in CFSMBean (CASSANDRA-3393)
 * fix incorrect size exception during streaming of counters (CASSANDRA-3481)
 * (CQL) fix for counter decrement syntax (CASSANDRA-3418)
 * Fix race introduced by CASSANDRA-2503 (CASSANDRA-3482)
 * Fix incomplete deletion of delivered hints (CASSANDRA-3466)
 * Avoid rescheduling compactions when no compaction was executed 
   (CASSANDRA-3484)
 * fix handling of the chunk_length_kb compression options (CASSANDRA-3492)
Merged from 0.8:
 * fix updating CF row_cache_provider (CASSANDRA-3414)
 * CFMetaData.convertToThrift method to set RowCacheProvider (CASSANDRA-3405)
 * acquire compactionlock during truncate (CASSANDRA-3399)
 * fix displaying cfdef entries for super columnfamilies (CASSANDRA-3415)
 * Make counter shard merging thread safe (CASSANDRA-3178)
 * Revert CASSANDRA-2855
 * Fix bug preventing the use of efficient cross-DC writes (CASSANDRA-3472)
 * `describe ring` command for CLI (CASSANDRA-3220)
 * (Hadoop) skip empty rows when entire row is requested, redux (CASSANDRA-2855)


1.0.2
 * "defragment" rows for name-based queries under STCS (CASSANDRA-2503)
 * Add timing information to cassandra-cli GET/SET/LIST queries (CASSANDRA-3326)
 * Only create one CompressionMetadata object per sstable (CASSANDRA-3427)
 * cleanup usage of StorageService.setMode() (CASSANDRA-3388)
 * Avoid large array allocation for compressed chunk offsets (CASSANDRA-3432)
 * fix DecimalType bytebuffer marshalling (CASSANDRA-3421)
 * fix bug that caused first column in per row indexes to be ignored 
   (CASSANDRA-3441)
 * add JMX call to clean (failed) repair sessions (CASSANDRA-3316)
 * fix sstableloader reference acquisition bug (CASSANDRA-3438)
 * fix estimated row size regression (CASSANDRA-3451)
 * make sure we don't return more columns than asked (CASSANDRA-3303, 3395)
Merged from 0.8:
 * acquire compactionlock during truncate (CASSANDRA-3399)
 * fix displaying cfdef entries for super columnfamilies (CASSANDRA-3415)


1.0.1
 * acquire references during index build to prevent delete problems
   on Windows (CASSANDRA-3314)
 * describe_ring should include datacenter/topology information (CASSANDRA-2882)
 * Thrift sockets are not properly buffered (CASSANDRA-3261)
 * performance improvement for bytebufferutil compare function (CASSANDRA-3286)
 * add system.versions ColumnFamily (CASSANDRA-3140)
 * reduce network copies (CASSANDRA-3333, 3373)
 * limit nodetool to 32MB of heap (CASSANDRA-3124)
 * (CQL) update parser to accept "timestamp" instead of "date" (CASSANDRA-3149)
 * Fix CLI `show schema` to include "compression_options" (CASSANDRA-3368)
 * Snapshot to include manifest under LeveledCompactionStrategy (CASSANDRA-3359)
 * (CQL) SELECT query should allow CF name to be qualified by keyspace (CASSANDRA-3130)
 * (CQL) Fix internal application error specifying 'using consistency ...'
   in lower case (CASSANDRA-3366)
 * fix Deflate compression when compression actually makes the data bigger
   (CASSANDRA-3370)
 * optimize UUIDGen to avoid lock contention on InetAddress.getLocalHost 
   (CASSANDRA-3387)
 * tolerate index being dropped mid-mutation (CASSANDRA-3334, 3313)
 * CompactionManager is now responsible for checking for new candidates
   post-task execution, enabling more consistent leveled compaction 
   (CASSANDRA-3391)
 * Cache HSHA threads (CASSANDRA-3372)
 * use CF/KS names as snapshot prefix for drop + truncate operations
   (CASSANDRA-2997)
 * Break bloom filters up to avoid heap fragmentation (CASSANDRA-2466)
 * fix cassandra hanging on jsvc stop (CASSANDRA-3302)
 * Avoid leveled compaction getting blocked on errors (CASSANDRA-3408)
 * Make reloading the compaction strategy safe (CASSANDRA-3409)
 * ignore 0.8 hints even if compaction begins before we try to purge
   them (CASSANDRA-3385)
 * remove procrun (bin\daemon) from Cassandra source tree and 
   artifacts (CASSANDRA-3331)
 * make cassandra compile under JDK7 (CASSANDRA-3275)
 * remove dependency of clientutil.jar to FBUtilities (CASSANDRA-3299)
 * avoid truncation errors by using long math on long values (CASSANDRA-3364)
 * avoid clock drift on some Windows machine (CASSANDRA-3375)
 * display cache provider in cli 'describe keyspace' command (CASSANDRA-3384)
 * fix incomplete topology information in describe_ring (CASSANDRA-3403)
 * expire dead gossip states based on time (CASSANDRA-2961)
 * improve CompactionTask extensibility (CASSANDRA-3330)
 * Allow one leveled compaction task to kick off another (CASSANDRA-3363)
 * allow encryption only between datacenters (CASSANDRA-2802)
Merged from 0.8:
 * fix truncate allowing data to be replayed post-restart (CASSANDRA-3297)
 * make iwriter final in IndexWriter to avoid NPE (CASSANDRA-2863)
 * (CQL) update grammar to require key clause in DELETE statement
   (CASSANDRA-3349)
 * (CQL) allow numeric keyspace names in USE statement (CASSANDRA-3350)
 * (Hadoop) skip empty rows when slicing the entire row (CASSANDRA-2855)
 * Fix handling of tombstone by SSTableExport/Import (CASSANDRA-3357)
 * fix ColumnIndexer to use long offsets (CASSANDRA-3358)
 * Improved CLI exceptions (CASSANDRA-3312)
 * Fix handling of tombstone by SSTableExport/Import (CASSANDRA-3357)
 * Only count compaction as active (for throttling) when they have
   successfully acquired the compaction lock (CASSANDRA-3344)
 * Display CLI version string on startup (CASSANDRA-3196)
 * (Hadoop) make CFIF try rpc_address or fallback to listen_address
   (CASSANDRA-3214)
 * (Hadoop) accept comma delimited lists of initial thrift connections
   (CASSANDRA-3185)
 * ColumnFamily min_compaction_threshold should be >= 2 (CASSANDRA-3342)
 * (Pig) add 0.8+ types and key validation type in schema (CASSANDRA-3280)
 * Fix completely removing column metadata using CLI (CASSANDRA-3126)
 * CLI `describe cluster;` output should be on separate lines for separate versions
   (CASSANDRA-3170)
 * fix changing durable_writes keyspace option during CF creation
   (CASSANDRA-3292)
 * avoid locking on update when no indexes are involved (CASSANDRA-3386)
 * fix assertionError during repair with ordered partitioners (CASSANDRA-3369)
 * correctly serialize key_validation_class for avro (CASSANDRA-3391)
 * don't expire counter tombstone after streaming (CASSANDRA-3394)
 * prevent nodes that failed to join from hanging around forever 
   (CASSANDRA-3351)
 * remove incorrect optimization from slice read path (CASSANDRA-3390)
 * Fix race in AntiEntropyService (CASSANDRA-3400)


1.0.0-final
 * close scrubbed sstable fd before deleting it (CASSANDRA-3318)
 * fix bug preventing obsolete commitlog segments from being removed
   (CASSANDRA-3269)
 * tolerate whitespace in seed CDL (CASSANDRA-3263)
 * Change default heap thresholds to max(min(1/2 ram, 1G), min(1/4 ram, 8GB))
   (CASSANDRA-3295)
 * Fix broken CompressedRandomAccessReaderTest (CASSANDRA-3298)
 * (CQL) fix type information returned for wildcard queries (CASSANDRA-3311)
 * add estimated tasks to LeveledCompactionStrategy (CASSANDRA-3322)
 * avoid including compaction cache-warming in keycache stats (CASSANDRA-3325)
 * run compaction and hinted handoff threads at MIN_PRIORITY (CASSANDRA-3308)
 * default hsha thrift server to cpu core count in rpc pool (CASSANDRA-3329)
 * add bin\daemon to binary tarball for Windows service (CASSANDRA-3331)
 * Fix places where uncompressed size of sstables was use in place of the
   compressed one (CASSANDRA-3338)
 * Fix hsha thrift server (CASSANDRA-3346)
 * Make sure repair only stream needed sstables (CASSANDRA-3345)


1.0.0-rc2
 * Log a meaningful warning when a node receives a message for a repair session
   that doesn't exist anymore (CASSANDRA-3256)
 * test for NUMA policy support as well as numactl presence (CASSANDRA-3245)
 * Fix FD leak when internode encryption is enabled (CASSANDRA-3257)
 * Remove incorrect assertion in mergeIterator (CASSANDRA-3260)
 * FBUtilities.hexToBytes(String) to throw NumberFormatException when string
   contains non-hex characters (CASSANDRA-3231)
 * Keep SimpleSnitch proximity ordering unchanged from what the Strategy
   generates, as intended (CASSANDRA-3262)
 * remove Scrub from compactionstats when finished (CASSANDRA-3255)
 * fix counter entry in jdbc TypesMap (CASSANDRA-3268)
 * fix full queue scenario for ParallelCompactionIterator (CASSANDRA-3270)
 * fix bootstrap process (CASSANDRA-3285)
 * don't try delivering hints if when there isn't any (CASSANDRA-3176)
 * CLI documentation change for ColumnFamily `compression_options` (CASSANDRA-3282)
 * ignore any CF ids sent by client for adding CF/KS (CASSANDRA-3288)
 * remove obsolete hints on first startup (CASSANDRA-3291)
 * use correct ISortedColumns for time-optimized reads (CASSANDRA-3289)
 * Evict gossip state immediately when a token is taken over by a new IP 
   (CASSANDRA-3259)


1.0.0-rc1
 * Update CQL to generate microsecond timestamps by default (CASSANDRA-3227)
 * Fix counting CFMetadata towards Memtable liveRatio (CASSANDRA-3023)
 * Kill server on wrapped OOME such as from FileChannel.map (CASSANDRA-3201)
 * remove unnecessary copy when adding to row cache (CASSANDRA-3223)
 * Log message when a full repair operation completes (CASSANDRA-3207)
 * Fix streamOutSession keeping sstables references forever if the remote end
   dies (CASSANDRA-3216)
 * Remove dynamic_snitch boolean from example configuration (defaulting to 
   true) and set default badness threshold to 0.1 (CASSANDRA-3229)
 * Base choice of random or "balanced" token on bootstrap on whether
   schema definitions were found (CASSANDRA-3219)
 * Fixes for LeveledCompactionStrategy score computation, prioritization,
   scheduling, and performance (CASSANDRA-3224, 3234)
 * parallelize sstable open at server startup (CASSANDRA-2988)
 * fix handling of exceptions writing to OutboundTcpConnection (CASSANDRA-3235)
 * Allow using quotes in "USE <keyspace>;" CLI command (CASSANDRA-3208)
 * Don't allow any cache loading exceptions to halt startup (CASSANDRA-3218)
 * Fix sstableloader --ignores option (CASSANDRA-3247)
 * File descriptor limit increased in packaging (CASSANDRA-3206)
 * Fix deadlock in commit log during flush (CASSANDRA-3253) 


1.0.0-beta1
 * removed binarymemtable (CASSANDRA-2692)
 * add commitlog_total_space_in_mb to prevent fragmented logs (CASSANDRA-2427)
 * removed commitlog_rotation_threshold_in_mb configuration (CASSANDRA-2771)
 * make AbstractBounds.normalize de-overlapp overlapping ranges (CASSANDRA-2641)
 * replace CollatingIterator, ReducingIterator with MergeIterator 
   (CASSANDRA-2062)
 * Fixed the ability to set compaction strategy in cli using create column 
   family command (CASSANDRA-2778)
 * clean up tmp files after failed compaction (CASSANDRA-2468)
 * restrict repair streaming to specific columnfamilies (CASSANDRA-2280)
 * don't bother persisting columns shadowed by a row tombstone (CASSANDRA-2589)
 * reset CF and SC deletion times after gc_grace (CASSANDRA-2317)
 * optimize away seek when compacting wide rows (CASSANDRA-2879)
 * single-pass streaming (CASSANDRA-2677, 2906, 2916, 3003)
 * use reference counting for deleting sstables instead of relying on GC
   (CASSANDRA-2521, 3179)
 * store hints as serialized mutations instead of pointers to data row
   (CASSANDRA-2045)
 * store hints in the coordinator node instead of in the closest replica 
   (CASSANDRA-2914)
 * add row_cache_keys_to_save CF option (CASSANDRA-1966)
 * check column family validity in nodetool repair (CASSANDRA-2933)
 * use lazy initialization instead of class initialization in NodeId
   (CASSANDRA-2953)
 * add paging to get_count (CASSANDRA-2894)
 * fix "short reads" in [multi]get (CASSANDRA-2643, 3157, 3192)
 * add optional compression for sstables (CASSANDRA-47, 2994, 3001, 3128)
 * add scheduler JMX metrics (CASSANDRA-2962)
 * add block level checksum for compressed data (CASSANDRA-1717)
 * make column family backed column map pluggable and introduce unsynchronized
   ArrayList backed one to speedup reads (CASSANDRA-2843, 3165, 3205)
 * refactoring of the secondary index api (CASSANDRA-2982)
 * make CL > ONE reads wait for digest reconciliation before returning
   (CASSANDRA-2494)
 * fix missing logging for some exceptions (CASSANDRA-2061)
 * refactor and optimize ColumnFamilyStore.files(...) and Descriptor.fromFilename(String)
   and few other places responsible for work with SSTable files (CASSANDRA-3040)
 * Stop reading from sstables once we know we have the most recent columns,
   for query-by-name requests (CASSANDRA-2498)
 * Add query-by-column mode to stress.java (CASSANDRA-3064)
 * Add "install" command to cassandra.bat (CASSANDRA-292)
 * clean up KSMetadata, CFMetadata from unnecessary
   Thrift<->Avro conversion methods (CASSANDRA-3032)
 * Add timeouts to client request schedulers (CASSANDRA-3079, 3096)
 * Cli to use hashes rather than array of hashes for strategy options (CASSANDRA-3081)
 * LeveledCompactionStrategy (CASSANDRA-1608, 3085, 3110, 3087, 3145, 3154, 3182)
 * Improvements of the CLI `describe` command (CASSANDRA-2630)
 * reduce window where dropped CF sstables may not be deleted (CASSANDRA-2942)
 * Expose gossip/FD info to JMX (CASSANDRA-2806)
 * Fix streaming over SSL when compressed SSTable involved (CASSANDRA-3051)
 * Add support for pluggable secondary index implementations (CASSANDRA-3078)
 * remove compaction_thread_priority setting (CASSANDRA-3104)
 * generate hints for replicas that timeout, not just replicas that are known
   to be down before starting (CASSANDRA-2034)
 * Add throttling for internode streaming (CASSANDRA-3080)
 * make the repair of a range repair all replica (CASSANDRA-2610, 3194)
 * expose the ability to repair the first range (as returned by the
   partitioner) of a node (CASSANDRA-2606)
 * Streams Compression (CASSANDRA-3015)
 * add ability to use multiple threads during a single compaction
   (CASSANDRA-2901)
 * make AbstractBounds.normalize support overlapping ranges (CASSANDRA-2641)
 * fix of the CQL count() behavior (CASSANDRA-3068)
 * use TreeMap backed column families for the SSTable simple writers
   (CASSANDRA-3148)
 * fix inconsistency of the CLI syntax when {} should be used instead of [{}]
   (CASSANDRA-3119)
 * rename CQL type names to match expected SQL behavior (CASSANDRA-3149, 3031)
 * Arena-based allocation for memtables (CASSANDRA-2252, 3162, 3163, 3168)
 * Default RR chance to 0.1 (CASSANDRA-3169)
 * Add RowLevel support to secondary index API (CASSANDRA-3147)
 * Make SerializingCacheProvider the default if JNA is available (CASSANDRA-3183)
 * Fix backwards compatibilty for CQL memtable properties (CASSANDRA-3190)
 * Add five-minute delay before starting compactions on a restarted server
   (CASSANDRA-3181)
 * Reduce copies done for intra-host messages (CASSANDRA-1788, 3144)
 * support of compaction strategy option for stress.java (CASSANDRA-3204)
 * make memtable throughput and column count thresholds no-ops (CASSANDRA-2449)
 * Return schema information along with the resultSet in CQL (CASSANDRA-2734)
 * Add new DecimalType (CASSANDRA-2883)
 * Fix assertion error in RowRepairResolver (CASSANDRA-3156)
 * Reduce unnecessary high buffer sizes (CASSANDRA-3171)
 * Pluggable compaction strategy (CASSANDRA-1610)
 * Add new broadcast_address config option (CASSANDRA-2491)


0.8.7
 * Kill server on wrapped OOME such as from FileChannel.map (CASSANDRA-3201)
 * Allow using quotes in "USE <keyspace>;" CLI command (CASSANDRA-3208)
 * Log message when a full repair operation completes (CASSANDRA-3207)
 * Don't allow any cache loading exceptions to halt startup (CASSANDRA-3218)
 * Fix sstableloader --ignores option (CASSANDRA-3247)
 * File descriptor limit increased in packaging (CASSANDRA-3206)
 * Log a meaningfull warning when a node receive a message for a repair session
   that doesn't exist anymore (CASSANDRA-3256)
 * Fix FD leak when internode encryption is enabled (CASSANDRA-3257)
 * FBUtilities.hexToBytes(String) to throw NumberFormatException when string
   contains non-hex characters (CASSANDRA-3231)
 * Keep SimpleSnitch proximity ordering unchanged from what the Strategy
   generates, as intended (CASSANDRA-3262)
 * remove Scrub from compactionstats when finished (CASSANDRA-3255)
 * Fix tool .bat files when CASSANDRA_HOME contains spaces (CASSANDRA-3258)
 * Force flush of status table when removing/updating token (CASSANDRA-3243)
 * Evict gossip state immediately when a token is taken over by a new IP (CASSANDRA-3259)
 * Fix bug where the failure detector can take too long to mark a host
   down (CASSANDRA-3273)
 * (Hadoop) allow wrapping ranges in queries (CASSANDRA-3137)
 * (Hadoop) check all interfaces for a match with split location
   before falling back to random replica (CASSANDRA-3211)
 * (Hadoop) Make Pig storage handle implements LoadMetadata (CASSANDRA-2777)
 * (Hadoop) Fix exception during PIG 'dump' (CASSANDRA-2810)
 * Fix stress COUNTER_GET option (CASSANDRA-3301)
 * Fix missing fields in CLI `show schema` output (CASSANDRA-3304)
 * Nodetool no longer leaks threads and closes JMX connections (CASSANDRA-3309)
 * fix truncate allowing data to be replayed post-restart (CASSANDRA-3297)
 * Move SimpleAuthority and SimpleAuthenticator to examples (CASSANDRA-2922)
 * Fix handling of tombstone by SSTableExport/Import (CASSANDRA-3357)
 * Fix transposition in cfHistograms (CASSANDRA-3222)
 * Allow using number as DC name when creating keyspace in CQL (CASSANDRA-3239)
 * Force flush of system table after updating/removing a token (CASSANDRA-3243)


0.8.6
 * revert CASSANDRA-2388
 * change TokenRange.endpoints back to listen/broadcast address to match
   pre-1777 behavior, and add TokenRange.rpc_endpoints instead (CASSANDRA-3187)
 * avoid trying to watch cassandra-topology.properties when loaded from jar
   (CASSANDRA-3138)
 * prevent users from creating keyspaces with LocalStrategy replication
   (CASSANDRA-3139)
 * fix CLI `show schema;` to output correct keyspace definition statement
   (CASSANDRA-3129)
 * CustomTThreadPoolServer to log TTransportException at DEBUG level
   (CASSANDRA-3142)
 * allow topology sort to work with non-unique rack names between 
   datacenters (CASSANDRA-3152)
 * Improve caching of same-version Messages on digest and repair paths
   (CASSANDRA-3158)
 * Randomize choice of first replica for counter increment (CASSANDRA-2890)
 * Fix using read_repair_chance instead of merge_shard_change (CASSANDRA-3202)
 * Avoid streaming data to nodes that already have it, on move as well as
   decommission (CASSANDRA-3041)
 * Fix divide by zero error in GCInspector (CASSANDRA-3164)
 * allow quoting of the ColumnFamily name in CLI `create column family`
   statement (CASSANDRA-3195)
 * Fix rolling upgrade from 0.7 to 0.8 problem (CASSANDRA-3166)
 * Accomodate missing encryption_options in IncomingTcpConnection.stream
   (CASSANDRA-3212)


0.8.5
 * fix NPE when encryption_options is unspecified (CASSANDRA-3007)
 * include column name in validation failure exceptions (CASSANDRA-2849)
 * make sure truncate clears out the commitlog so replay won't re-
   populate with truncated data (CASSANDRA-2950)
 * fix NPE when debug logging is enabled and dropped CF is present
   in a commitlog segment (CASSANDRA-3021)
 * fix cassandra.bat when CASSANDRA_HOME contains spaces (CASSANDRA-2952)
 * fix to SSTableSimpleUnsortedWriter bufferSize calculation (CASSANDRA-3027)
 * make cleanup and normal compaction able to skip empty rows
   (rows containing nothing but expired tombstones) (CASSANDRA-3039)
 * work around native memory leak in com.sun.management.GarbageCollectorMXBean
   (CASSANDRA-2868)
 * validate that column names in column_metadata are not equal to key_alias
   on create/update of the ColumnFamily and CQL 'ALTER' statement (CASSANDRA-3036)
 * return an InvalidRequestException if an indexed column is assigned
   a value larger than 64KB (CASSANDRA-3057)
 * fix of numeric-only and string column names handling in CLI "drop index" 
   (CASSANDRA-3054)
 * prune index scan resultset back to original request for lazy
   resultset expansion case (CASSANDRA-2964)
 * (Hadoop) fail jobs when Cassandra node has failed but TaskTracker
   has not (CASSANDRA-2388)
 * fix dynamic snitch ignoring nodes when read_repair_chance is zero
   (CASSANDRA-2662)
 * avoid retaining references to dropped CFS objects in 
   CompactionManager.estimatedCompactions (CASSANDRA-2708)
 * expose rpc timeouts per host in MessagingServiceMBean (CASSANDRA-2941)
 * avoid including cwd in classpath for deb and rpm packages (CASSANDRA-2881)
 * remove gossip state when a new IP takes over a token (CASSANDRA-3071)
 * allow sstable2json to work on index sstable files (CASSANDRA-3059)
 * always hint counters (CASSANDRA-3099)
 * fix log4j initialization in EmbeddedCassandraService (CASSANDRA-2857)
 * remove gossip state when a new IP takes over a token (CASSANDRA-3071)
 * work around native memory leak in com.sun.management.GarbageCollectorMXBean
    (CASSANDRA-2868)
 * fix UnavailableException with writes at CL.EACH_QUORM (CASSANDRA-3084)
 * fix parsing of the Keyspace and ColumnFamily names in numeric
   and string representations in CLI (CASSANDRA-3075)
 * fix corner cases in Range.differenceToFetch (CASSANDRA-3084)
 * fix ip address String representation in the ring cache (CASSANDRA-3044)
 * fix ring cache compatibility when mixing pre-0.8.4 nodes with post-
   in the same cluster (CASSANDRA-3023)
 * make repair report failure when a node participating dies (instead of
   hanging forever) (CASSANDRA-2433)
 * fix handling of the empty byte buffer by ReversedType (CASSANDRA-3111)
 * Add validation that Keyspace names are case-insensitively unique (CASSANDRA-3066)
 * catch invalid key_validation_class before instantiating UpdateColumnFamily (CASSANDRA-3102)
 * make Range and Bounds objects client-safe (CASSANDRA-3108)
 * optionally skip log4j configuration (CASSANDRA-3061)
 * bundle sstableloader with the debian package (CASSANDRA-3113)
 * don't try to build secondary indexes when there is none (CASSANDRA-3123)
 * improve SSTableSimpleUnsortedWriter speed for large rows (CASSANDRA-3122)
 * handle keyspace arguments correctly in nodetool snapshot (CASSANDRA-3038)
 * Fix SSTableImportTest on windows (CASSANDRA-3043)
 * expose compactionThroughputMbPerSec through JMX (CASSANDRA-3117)
 * log keyspace and CF of large rows being compacted


0.8.4
 * change TokenRing.endpoints to be a list of rpc addresses instead of 
   listen/broadcast addresses (CASSANDRA-1777)
 * include files-to-be-streamed in StreamInSession.getSources (CASSANDRA-2972)
 * use JAVA env var in cassandra-env.sh (CASSANDRA-2785, 2992)
 * avoid doing read for no-op replicate-on-write at CL=1 (CASSANDRA-2892)
 * refuse counter write for CL.ANY (CASSANDRA-2990)
 * switch back to only logging recent dropped messages (CASSANDRA-3004)
 * always deserialize RowMutation for counters (CASSANDRA-3006)
 * ignore saved replication_factor strategy_option for NTS (CASSANDRA-3011)
 * make sure pre-truncate CL segments are discarded (CASSANDRA-2950)


0.8.3
 * add ability to drop local reads/writes that are going to timeout
   (CASSANDRA-2943)
 * revamp token removal process, keep gossip states for 3 days (CASSANDRA-2496)
 * don't accept extra args for 0-arg nodetool commands (CASSANDRA-2740)
 * log unavailableexception details at debug level (CASSANDRA-2856)
 * expose data_dir though jmx (CASSANDRA-2770)
 * don't include tmp files as sstable when create cfs (CASSANDRA-2929)
 * log Java classpath on startup (CASSANDRA-2895)
 * keep gossipped version in sync with actual on migration coordinator 
   (CASSANDRA-2946)
 * use lazy initialization instead of class initialization in NodeId
   (CASSANDRA-2953)
 * check column family validity in nodetool repair (CASSANDRA-2933)
 * speedup bytes to hex conversions dramatically (CASSANDRA-2850)
 * Flush memtables on shutdown when durable writes are disabled 
   (CASSANDRA-2958)
 * improved POSIX compatibility of start scripts (CASsANDRA-2965)
 * add counter support to Hadoop InputFormat (CASSANDRA-2981)
 * fix bug where dirty commitlog segments were removed (and avoid keeping 
   segments with no post-flush activity permanently dirty) (CASSANDRA-2829)
 * fix throwing exception with batch mutation of counter super columns
   (CASSANDRA-2949)
 * ignore system tables during repair (CASSANDRA-2979)
 * throw exception when NTS is given replication_factor as an option
   (CASSANDRA-2960)
 * fix assertion error during compaction of counter CFs (CASSANDRA-2968)
 * avoid trying to create index names, when no index exists (CASSANDRA-2867)
 * don't sample the system table when choosing a bootstrap token
   (CASSANDRA-2825)
 * gossiper notifies of local state changes (CASSANDRA-2948)
 * add asynchronous and half-sync/half-async (hsha) thrift servers 
   (CASSANDRA-1405)
 * fix potential use of free'd native memory in SerializingCache 
   (CASSANDRA-2951)
 * prune index scan resultset back to original request for lazy
   resultset expansion case (CASSANDRA-2964)
 * (Hadoop) fail jobs when Cassandra node has failed but TaskTracker
    has not (CASSANDRA-2388)


0.8.2
 * CQL: 
   - include only one row per unique key for IN queries (CASSANDRA-2717)
   - respect client timestamp on full row deletions (CASSANDRA-2912)
 * improve thread-safety in StreamOutSession (CASSANDRA-2792)
 * allow deleting a row and updating indexed columns in it in the
   same mutation (CASSANDRA-2773)
 * Expose number of threads blocked on submitting memtable to flush
   in JMX (CASSANDRA-2817)
 * add ability to return "endpoints" to nodetool (CASSANDRA-2776)
 * Add support for multiple (comma-delimited) coordinator addresses
   to ColumnFamilyInputFormat (CASSANDRA-2807)
 * fix potential NPE while scheduling read repair for range slice
   (CASSANDRA-2823)
 * Fix race in SystemTable.getCurrentLocalNodeId (CASSANDRA-2824)
 * Correctly set default for replicate_on_write (CASSANDRA-2835)
 * improve nodetool compactionstats formatting (CASSANDRA-2844)
 * fix index-building status display (CASSANDRA-2853)
 * fix CLI perpetuating obsolete KsDef.replication_factor (CASSANDRA-2846)
 * improve cli treatment of multiline comments (CASSANDRA-2852)
 * handle row tombstones correctly in EchoedRow (CASSANDRA-2786)
 * add MessagingService.get[Recently]DroppedMessages and
   StorageService.getExceptionCount (CASSANDRA-2804)
 * fix possibility of spurious UnavailableException for LOCAL_QUORUM
   reads with dynamic snitch + read repair disabled (CASSANDRA-2870)
 * add ant-optional as dependence for the debian package (CASSANDRA-2164)
 * add option to specify limit for get_slice in the CLI (CASSANDRA-2646)
 * decrease HH page size (CASSANDRA-2832)
 * reset cli keyspace after dropping the current one (CASSANDRA-2763)
 * add KeyRange option to Hadoop inputformat (CASSANDRA-1125)
 * fix protocol versioning (CASSANDRA-2818, 2860)
 * support spaces in path to log4j configuration (CASSANDRA-2383)
 * avoid including inferred types in CF update (CASSANDRA-2809)
 * fix JMX bulkload call (CASSANDRA-2908)
 * fix updating KS with durable_writes=false (CASSANDRA-2907)
 * add simplified facade to SSTableWriter for bulk loading use
   (CASSANDRA-2911)
 * fix re-using index CF sstable names after drop/recreate (CASSANDRA-2872)
 * prepend CF to default index names (CASSANDRA-2903)
 * fix hint replay (CASSANDRA-2928)
 * Properly synchronize repair's merkle tree computation (CASSANDRA-2816)


0.8.1
 * CQL:
   - support for insert, delete in BATCH (CASSANDRA-2537)
   - support for IN to SELECT, UPDATE (CASSANDRA-2553)
   - timestamp support for INSERT, UPDATE, and BATCH (CASSANDRA-2555)
   - TTL support (CASSANDRA-2476)
   - counter support (CASSANDRA-2473)
   - ALTER COLUMNFAMILY (CASSANDRA-1709)
   - DROP INDEX (CASSANDRA-2617)
   - add SCHEMA/TABLE as aliases for KS/CF (CASSANDRA-2743)
   - server handles wait-for-schema-agreement (CASSANDRA-2756)
   - key alias support (CASSANDRA-2480)
 * add support for comparator parameters and a generic ReverseType
   (CASSANDRA-2355)
 * add CompositeType and DynamicCompositeType (CASSANDRA-2231)
 * optimize batches containing multiple updates to the same row
   (CASSANDRA-2583)
 * adjust hinted handoff page size to avoid OOM with large columns 
   (CASSANDRA-2652)
 * mark BRAF buffer invalid post-flush so we don't re-flush partial
   buffers again, especially on CL writes (CASSANDRA-2660)
 * add DROP INDEX support to CLI (CASSANDRA-2616)
 * don't perform HH to client-mode [storageproxy] nodes (CASSANDRA-2668)
 * Improve forceDeserialize/getCompactedRow encapsulation (CASSANDRA-2659)
 * Don't write CounterUpdateColumn to disk in tests (CASSANDRA-2650)
 * Add sstable bulk loading utility (CASSANDRA-1278)
 * avoid replaying hints to dropped columnfamilies (CASSANDRA-2685)
 * add placeholders for missing rows in range query pseudo-RR (CASSANDRA-2680)
 * remove no-op HHOM.renameHints (CASSANDRA-2693)
 * clone super columns to avoid modifying them during flush (CASSANDRA-2675)
 * allow writes to bypass the commitlog for certain keyspaces (CASSANDRA-2683)
 * avoid NPE when bypassing commitlog during memtable flush (CASSANDRA-2781)
 * Added support for making bootstrap retry if nodes flap (CASSANDRA-2644)
 * Added statusthrift to nodetool to report if thrift server is running (CASSANDRA-2722)
 * Fixed rows being cached if they do not exist (CASSANDRA-2723)
 * Support passing tableName and cfName to RowCacheProviders (CASSANDRA-2702)
 * close scrub file handles (CASSANDRA-2669)
 * throttle migration replay (CASSANDRA-2714)
 * optimize column serializer creation (CASSANDRA-2716)
 * Added support for making bootstrap retry if nodes flap (CASSANDRA-2644)
 * Added statusthrift to nodetool to report if thrift server is running
   (CASSANDRA-2722)
 * Fixed rows being cached if they do not exist (CASSANDRA-2723)
 * fix truncate/compaction race (CASSANDRA-2673)
 * workaround large resultsets causing large allocation retention
   by nio sockets (CASSANDRA-2654)
 * fix nodetool ring use with Ec2Snitch (CASSANDRA-2733)
 * fix removing columns and subcolumns that are supressed by a row or
   supercolumn tombstone during replica resolution (CASSANDRA-2590)
 * support sstable2json against snapshot sstables (CASSANDRA-2386)
 * remove active-pull schema requests (CASSANDRA-2715)
 * avoid marking entire list of sstables as actively being compacted
   in multithreaded compaction (CASSANDRA-2765)
 * seek back after deserializing a row to update cache with (CASSANDRA-2752)
 * avoid skipping rows in scrub for counter column family (CASSANDRA-2759)
 * fix ConcurrentModificationException in repair when dealing with 0.7 node
   (CASSANDRA-2767)
 * use threadsafe collections for StreamInSession (CASSANDRA-2766)
 * avoid infinite loop when creating merkle tree (CASSANDRA-2758)
 * avoids unmarking compacting sstable prematurely in cleanup (CASSANDRA-2769)
 * fix NPE when the commit log is bypassed (CASSANDRA-2718)
 * don't throw an exception in SS.isRPCServerRunning (CASSANDRA-2721)
 * make stress.jar executable (CASSANDRA-2744)
 * add daemon mode to java stress (CASSANDRA-2267)
 * expose the DC and rack of a node through JMX and nodetool ring (CASSANDRA-2531)
 * fix cache mbean getSize (CASSANDRA-2781)
 * Add Date, Float, Double, and Boolean types (CASSANDRA-2530)
 * Add startup flag to renew counter node id (CASSANDRA-2788)
 * add jamm agent to cassandra.bat (CASSANDRA-2787)
 * fix repair hanging if a neighbor has nothing to send (CASSANDRA-2797)
 * purge tombstone even if row is in only one sstable (CASSANDRA-2801)
 * Fix wrong purge of deleted cf during compaction (CASSANDRA-2786)
 * fix race that could result in Hadoop writer failing to throw an
   exception encountered after close() (CASSANDRA-2755)
 * fix scan wrongly throwing assertion error (CASSANDRA-2653)
 * Always use even distribution for merkle tree with RandomPartitionner
   (CASSANDRA-2841)
 * fix describeOwnership for OPP (CASSANDRA-2800)
 * ensure that string tokens do not contain commas (CASSANDRA-2762)


0.8.0-final
 * fix CQL grammar warning and cqlsh regression from CASSANDRA-2622
 * add ant generate-cql-html target (CASSANDRA-2526)
 * update CQL consistency levels (CASSANDRA-2566)
 * debian packaging fixes (CASSANDRA-2481, 2647)
 * fix UUIDType, IntegerType for direct buffers (CASSANDRA-2682, 2684)
 * switch to native Thrift for Hadoop map/reduce (CASSANDRA-2667)
 * fix StackOverflowError when building from eclipse (CASSANDRA-2687)
 * only provide replication_factor to strategy_options "help" for
   SimpleStrategy, OldNetworkTopologyStrategy (CASSANDRA-2678, 2713)
 * fix exception adding validators to non-string columns (CASSANDRA-2696)
 * avoid instantiating DatabaseDescriptor in JDBC (CASSANDRA-2694)
 * fix potential stack overflow during compaction (CASSANDRA-2626)
 * clone super columns to avoid modifying them during flush (CASSANDRA-2675)
 * reset underlying iterator in EchoedRow constructor (CASSANDRA-2653)


0.8.0-rc1
 * faster flushes and compaction from fixing excessively pessimistic 
   rebuffering in BRAF (CASSANDRA-2581)
 * fix returning null column values in the python cql driver (CASSANDRA-2593)
 * fix merkle tree splitting exiting early (CASSANDRA-2605)
 * snapshot_before_compaction directory name fix (CASSANDRA-2598)
 * Disable compaction throttling during bootstrap (CASSANDRA-2612) 
 * fix CQL treatment of > and < operators in range slices (CASSANDRA-2592)
 * fix potential double-application of counter updates on commitlog replay
   by moving replay position from header to sstable metadata (CASSANDRA-2419)
 * JDBC CQL driver exposes getColumn for access to timestamp
 * JDBC ResultSetMetadata properties added to AbstractType
 * r/m clustertool (CASSANDRA-2607)
 * add support for presenting row key as a column in CQL result sets 
   (CASSANDRA-2622)
 * Don't allow {LOCAL|EACH}_QUORUM unless strategy is NTS (CASSANDRA-2627)
 * validate keyspace strategy_options during CQL create (CASSANDRA-2624)
 * fix empty Result with secondary index when limit=1 (CASSANDRA-2628)
 * Fix regression where bootstrapping a node with no schema fails
   (CASSANDRA-2625)
 * Allow removing LocationInfo sstables (CASSANDRA-2632)
 * avoid attempting to replay mutations from dropped keyspaces (CASSANDRA-2631)
 * avoid using cached position of a key when GT is requested (CASSANDRA-2633)
 * fix counting bloom filter true positives (CASSANDRA-2637)
 * initialize local ep state prior to gossip startup if needed (CASSANDRA-2638)
 * fix counter increment lost after restart (CASSANDRA-2642)
 * add quote-escaping via backslash to CLI (CASSANDRA-2623)
 * fix pig example script (CASSANDRA-2487)
 * fix dynamic snitch race in adding latencies (CASSANDRA-2618)
 * Start/stop cassandra after more important services such as mdadm in
   debian packaging (CASSANDRA-2481)


0.8.0-beta2
 * fix NPE compacting index CFs (CASSANDRA-2528)
 * Remove checking all column families on startup for compaction candidates 
   (CASSANDRA-2444)
 * validate CQL create keyspace options (CASSANDRA-2525)
 * fix nodetool setcompactionthroughput (CASSANDRA-2550)
 * move	gossip heartbeat back to its own thread (CASSANDRA-2554)
 * validate cql TRUNCATE columnfamily before truncating (CASSANDRA-2570)
 * fix batch_mutate for mixed standard-counter mutations (CASSANDRA-2457)
 * disallow making schema changes to system keyspace (CASSANDRA-2563)
 * fix sending mutation messages multiple times (CASSANDRA-2557)
 * fix incorrect use of NBHM.size in ReadCallback that could cause
   reads to time out even when responses were received (CASSANDRA-2552)
 * trigger read repair correctly for LOCAL_QUORUM reads (CASSANDRA-2556)
 * Allow configuring the number of compaction thread (CASSANDRA-2558)
 * forceUserDefinedCompaction will attempt to compact what it is given
   even if the pessimistic estimate is that there is not enough disk space;
   automatic compactions will only compact 2 or more sstables (CASSANDRA-2575)
 * refuse to apply migrations with older timestamps than the current 
   schema (CASSANDRA-2536)
 * remove unframed Thrift transport option
 * include indexes in snapshots (CASSANDRA-2596)
 * improve ignoring of obsolete mutations in index maintenance (CASSANDRA-2401)
 * recognize attempt to drop just the index while leaving the column
   definition alone (CASSANDRA-2619)
  

0.8.0-beta1
 * remove Avro RPC support (CASSANDRA-926)
 * support for columns that act as incr/decr counters 
   (CASSANDRA-1072, 1937, 1944, 1936, 2101, 2093, 2288, 2105, 2384, 2236, 2342,
   2454)
 * CQL (CASSANDRA-1703, 1704, 1705, 1706, 1707, 1708, 1710, 1711, 1940, 
   2124, 2302, 2277, 2493)
 * avoid double RowMutation serialization on write path (CASSANDRA-1800)
 * make NetworkTopologyStrategy the default (CASSANDRA-1960)
 * configurable internode encryption (CASSANDRA-1567, 2152)
 * human readable column names in sstable2json output (CASSANDRA-1933)
 * change default JMX port to 7199 (CASSANDRA-2027)
 * backwards compatible internal messaging (CASSANDRA-1015)
 * atomic switch of memtables and sstables (CASSANDRA-2284)
 * add pluggable SeedProvider (CASSANDRA-1669)
 * Fix clustertool to not throw exception when calling get_endpoints (CASSANDRA-2437)
 * upgrade to thrift 0.6 (CASSANDRA-2412) 
 * repair works on a token range instead of full ring (CASSANDRA-2324)
 * purge tombstones from row cache (CASSANDRA-2305)
 * push replication_factor into strategy_options (CASSANDRA-1263)
 * give snapshots the same name on each node (CASSANDRA-1791)
 * remove "nodetool loadbalance" (CASSANDRA-2448)
 * multithreaded compaction (CASSANDRA-2191)
 * compaction throttling (CASSANDRA-2156)
 * add key type information and alias (CASSANDRA-2311, 2396)
 * cli no longer divides read_repair_chance by 100 (CASSANDRA-2458)
 * made CompactionInfo.getTaskType return an enum (CASSANDRA-2482)
 * add a server-wide cap on measured memtable memory usage and aggressively
   flush to keep under that threshold (CASSANDRA-2006)
 * add unified UUIDType (CASSANDRA-2233)
 * add off-heap row cache support (CASSANDRA-1969)


0.7.5
 * improvements/fixes to PIG driver (CASSANDRA-1618, CASSANDRA-2387,
   CASSANDRA-2465, CASSANDRA-2484)
 * validate index names (CASSANDRA-1761)
 * reduce contention on Table.flusherLock (CASSANDRA-1954)
 * try harder to detect failures during streaming, cleaning up temporary
   files more reliably (CASSANDRA-2088)
 * shut down server for OOM on a Thrift thread (CASSANDRA-2269)
 * fix tombstone handling in repair and sstable2json (CASSANDRA-2279)
 * preserve version when streaming data from old sstables (CASSANDRA-2283)
 * don't start repair if a neighboring node is marked as dead (CASSANDRA-2290)
 * purge tombstones from row cache (CASSANDRA-2305)
 * Avoid seeking when sstable2json exports the entire file (CASSANDRA-2318)
 * clear Built flag in system table when dropping an index (CASSANDRA-2320)
 * don't allow arbitrary argument for stress.java (CASSANDRA-2323)
 * validate values for index predicates in get_indexed_slice (CASSANDRA-2328)
 * queue secondary indexes for flush before the parent (CASSANDRA-2330)
 * allow job configuration to set the CL used in Hadoop jobs (CASSANDRA-2331)
 * add memtable_flush_queue_size defaulting to 4 (CASSANDRA-2333)
 * Allow overriding of initial_token, storage_port and rpc_port from system
   properties (CASSANDRA-2343)
 * fix comparator used for non-indexed secondary expressions in index scan
   (CASSANDRA-2347)
 * ensure size calculation and write phase of large-row compaction use
   the same threshold for TTL expiration (CASSANDRA-2349)
 * fix race when iterating CFs during add/drop (CASSANDRA-2350)
 * add ConsistencyLevel command to CLI (CASSANDRA-2354)
 * allow negative numbers in the cli (CASSANDRA-2358)
 * hard code serialVersionUID for tokens class (CASSANDRA-2361)
 * fix potential infinite loop in ByteBufferUtil.inputStream (CASSANDRA-2365)
 * fix encoding bugs in HintedHandoffManager, SystemTable when default
   charset is not UTF8 (CASSANDRA-2367)
 * avoids having removed node reappearing in Gossip (CASSANDRA-2371)
 * fix incorrect truncation of long to int when reading columns via block
   index (CASSANDRA-2376)
 * fix NPE during stream session (CASSANDRA-2377)
 * fix race condition that could leave orphaned data files when dropping CF or
   KS (CASSANDRA-2381)
 * fsync statistics component on write (CASSANDRA-2382)
 * fix duplicate results from CFS.scan (CASSANDRA-2406)
 * add IntegerType to CLI help (CASSANDRA-2414)
 * avoid caching token-only decoratedkeys (CASSANDRA-2416)
 * convert mmap assertion to if/throw so scrub can catch it (CASSANDRA-2417)
 * don't overwrite gc log (CASSANDR-2418)
 * invalidate row cache for streamed row to avoid inconsitencies
   (CASSANDRA-2420)
 * avoid copies in range/index scans (CASSANDRA-2425)
 * make sure we don't wipe data during cleanup if the node has not join
   the ring (CASSANDRA-2428)
 * Try harder to close files after compaction (CASSANDRA-2431)
 * re-set bootstrapped flag after move finishes (CASSANDRA-2435)
 * display validation_class in CLI 'describe keyspace' (CASSANDRA-2442)
 * make cleanup compactions cleanup the row cache (CASSANDRA-2451)
 * add column fields validation to scrub (CASSANDRA-2460)
 * use 64KB flush buffer instead of in_memory_compaction_limit (CASSANDRA-2463)
 * fix backslash substitutions in CLI (CASSANDRA-2492)
 * disable cache saving for system CFS (CASSANDRA-2502)
 * fixes for verifying destination availability under hinted conditions
   so UE can be thrown intead of timing out (CASSANDRA-2514)
 * fix update of validation class in column metadata (CASSANDRA-2512)
 * support LOCAL_QUORUM, EACH_QUORUM CLs outside of NTS (CASSANDRA-2516)
 * preserve version when streaming data from old sstables (CASSANDRA-2283)
 * fix backslash substitutions in CLI (CASSANDRA-2492)
 * count a row deletion as one operation towards memtable threshold 
   (CASSANDRA-2519)
 * support LOCAL_QUORUM, EACH_QUORUM CLs outside of NTS (CASSANDRA-2516)


0.7.4
 * add nodetool join command (CASSANDRA-2160)
 * fix secondary indexes on pre-existing or streamed data (CASSANDRA-2244)
 * initialize endpoint in gossiper earlier (CASSANDRA-2228)
 * add ability to write to Cassandra from Pig (CASSANDRA-1828)
 * add rpc_[min|max]_threads (CASSANDRA-2176)
 * add CL.TWO, CL.THREE (CASSANDRA-2013)
 * avoid exporting an un-requested row in sstable2json, when exporting 
   a key that does not exist (CASSANDRA-2168)
 * add incremental_backups option (CASSANDRA-1872)
 * add configurable row limit to Pig loadfunc (CASSANDRA-2276)
 * validate column values in batches as well as single-Column inserts
   (CASSANDRA-2259)
 * move sample schema from cassandra.yaml to schema-sample.txt,
   a cli scripts (CASSANDRA-2007)
 * avoid writing empty rows when scrubbing tombstoned rows (CASSANDRA-2296)
 * fix assertion error in range and index scans for CL < ALL
   (CASSANDRA-2282)
 * fix commitlog replay when flush position refers to data that didn't
   get synced before server died (CASSANDRA-2285)
 * fix fd leak in sstable2json with non-mmap'd i/o (CASSANDRA-2304)
 * reduce memory use during streaming of multiple sstables (CASSANDRA-2301)
 * purge tombstoned rows from cache after GCGraceSeconds (CASSANDRA-2305)
 * allow zero replicas in a NTS datacenter (CASSANDRA-1924)
 * make range queries respect snitch for local replicas (CASSANDRA-2286)
 * fix HH delivery when column index is larger than 2GB (CASSANDRA-2297)
 * make 2ary indexes use parent CF flush thresholds during initial build
   (CASSANDRA-2294)
 * update memtable_throughput to be a long (CASSANDRA-2158)


0.7.3
 * Keep endpoint state until aVeryLongTime (CASSANDRA-2115)
 * lower-latency read repair (CASSANDRA-2069)
 * add hinted_handoff_throttle_delay_in_ms option (CASSANDRA-2161)
 * fixes for cache save/load (CASSANDRA-2172, -2174)
 * Handle whole-row deletions in CFOutputFormat (CASSANDRA-2014)
 * Make memtable_flush_writers flush in parallel (CASSANDRA-2178)
 * Add compaction_preheat_key_cache option (CASSANDRA-2175)
 * refactor stress.py to have only one copy of the format string 
   used for creating row keys (CASSANDRA-2108)
 * validate index names for \w+ (CASSANDRA-2196)
 * Fix Cassandra cli to respect timeout if schema does not settle 
   (CASSANDRA-2187)
 * fix for compaction and cleanup writing old-format data into new-version 
   sstable (CASSANDRA-2211, -2216)
 * add nodetool scrub (CASSANDRA-2217, -2240)
 * fix sstable2json large-row pagination (CASSANDRA-2188)
 * fix EOFing on requests for the last bytes in a file (CASSANDRA-2213)
 * fix BufferedRandomAccessFile bugs (CASSANDRA-2218, -2241)
 * check for memtable flush_after_mins exceeded every 10s (CASSANDRA-2183)
 * fix cache saving on Windows (CASSANDRA-2207)
 * add validateSchemaAgreement call + synchronization to schema
   modification operations (CASSANDRA-2222)
 * fix for reversed slice queries on large rows (CASSANDRA-2212)
 * fat clients were writing local data (CASSANDRA-2223)
 * set DEFAULT_MEMTABLE_LIFETIME_IN_MINS to 24h
 * improve detection and cleanup of partially-written sstables 
   (CASSANDRA-2206)
 * fix supercolumn de/serialization when subcolumn comparator is different
   from supercolumn's (CASSANDRA-2104)
 * fix starting up on Windows when CASSANDRA_HOME contains whitespace
   (CASSANDRA-2237)
 * add [get|set][row|key]cacheSavePeriod to JMX (CASSANDRA-2100)
 * fix Hadoop ColumnFamilyOutputFormat dropping of mutations
   when batch fills up (CASSANDRA-2255)
 * move file deletions off of scheduledtasks executor (CASSANDRA-2253)


0.7.2
 * copy DecoratedKey.key when inserting into caches to avoid retaining
   a reference to the underlying buffer (CASSANDRA-2102)
 * format subcolumn names with subcomparator (CASSANDRA-2136)
 * fix column bloom filter deserialization (CASSANDRA-2165)


0.7.1
 * refactor MessageDigest creation code. (CASSANDRA-2107)
 * buffer network stack to avoid inefficient small TCP messages while avoiding
   the nagle/delayed ack problem (CASSANDRA-1896)
 * check log4j configuration for changes every 10s (CASSANDRA-1525, 1907)
 * more-efficient cross-DC replication (CASSANDRA-1530, -2051, -2138)
 * avoid polluting page cache with commitlog or sstable writes
   and seq scan operations (CASSANDRA-1470)
 * add RMI authentication options to nodetool (CASSANDRA-1921)
 * make snitches configurable at runtime (CASSANDRA-1374)
 * retry hadoop split requests on connection failure (CASSANDRA-1927)
 * implement describeOwnership for BOP, COPP (CASSANDRA-1928)
 * make read repair behave as expected for ConsistencyLevel > ONE
   (CASSANDRA-982, 2038)
 * distributed test harness (CASSANDRA-1859, 1964)
 * reduce flush lock contention (CASSANDRA-1930)
 * optimize supercolumn deserialization (CASSANDRA-1891)
 * fix CFMetaData.apply to only compare objects of the same class 
   (CASSANDRA-1962)
 * allow specifying specific SSTables to compact from JMX (CASSANDRA-1963)
 * fix race condition in MessagingService.targets (CASSANDRA-1959, 2094, 2081)
 * refuse to open sstables from a future version (CASSANDRA-1935)
 * zero-copy reads (CASSANDRA-1714)
 * fix copy bounds for word Text in wordcount demo (CASSANDRA-1993)
 * fixes for contrib/javautils (CASSANDRA-1979)
 * check more frequently for memtable expiration (CASSANDRA-2000)
 * fix writing SSTable column count statistics (CASSANDRA-1976)
 * fix streaming of multiple CFs during bootstrap (CASSANDRA-1992)
 * explicitly set JVM GC new generation size with -Xmn (CASSANDRA-1968)
 * add short options for CLI flags (CASSANDRA-1565)
 * make keyspace argument to "describe keyspace" in CLI optional
   when authenticated to keyspace already (CASSANDRA-2029)
 * added option to specify -Dcassandra.join_ring=false on startup
   to allow "warm spare" nodes or performing JMX maintenance before
   joining the ring (CASSANDRA-526)
 * log migrations at INFO (CASSANDRA-2028)
 * add CLI verbose option in file mode (CASSANDRA-2030)
 * add single-line "--" comments to CLI (CASSANDRA-2032)
 * message serialization tests (CASSANDRA-1923)
 * switch from ivy to maven-ant-tasks (CASSANDRA-2017)
 * CLI attempts to block for new schema to propagate (CASSANDRA-2044)
 * fix potential overflow in nodetool cfstats (CASSANDRA-2057)
 * add JVM shutdownhook to sync commitlog (CASSANDRA-1919)
 * allow nodes to be up without being part of  normal traffic (CASSANDRA-1951)
 * fix CLI "show keyspaces" with null options on NTS (CASSANDRA-2049)
 * fix possible ByteBuffer race conditions (CASSANDRA-2066)
 * reduce garbage generated by MessagingService to prevent load spikes
   (CASSANDRA-2058)
 * fix math in RandomPartitioner.describeOwnership (CASSANDRA-2071)
 * fix deletion of sstable non-data components (CASSANDRA-2059)
 * avoid blocking gossip while deleting handoff hints (CASSANDRA-2073)
 * ignore messages from newer versions, keep track of nodes in gossip 
   regardless of version (CASSANDRA-1970)
 * cache writing moved to CompactionManager to reduce i/o contention and
   updated to use non-cache-polluting writes (CASSANDRA-2053)
 * page through large rows when exporting to JSON (CASSANDRA-2041)
 * add flush_largest_memtables_at and reduce_cache_sizes_at options
   (CASSANDRA-2142)
 * add cli 'describe cluster' command (CASSANDRA-2127)
 * add cli support for setting username/password at 'connect' command 
   (CASSANDRA-2111)
 * add -D option to Stress.java to allow reading hosts from a file 
   (CASSANDRA-2149)
 * bound hints CF throughput between 32M and 256M (CASSANDRA-2148)
 * continue starting when invalid saved cache entries are encountered
   (CASSANDRA-2076)
 * add max_hint_window_in_ms option (CASSANDRA-1459)


0.7.0-final
 * fix offsets to ByteBuffer.get (CASSANDRA-1939)


0.7.0-rc4
 * fix cli crash after backgrounding (CASSANDRA-1875)
 * count timeouts in storageproxy latencies, and include latency 
   histograms in StorageProxyMBean (CASSANDRA-1893)
 * fix CLI get recognition of supercolumns (CASSANDRA-1899)
 * enable keepalive on intra-cluster sockets (CASSANDRA-1766)
 * count timeouts towards dynamicsnitch latencies (CASSANDRA-1905)
 * Expose index-building status in JMX + cli schema description
   (CASSANDRA-1871)
 * allow [LOCAL|EACH]_QUORUM to be used with non-NetworkTopology 
   replication Strategies
 * increased amount of index locks for faster commitlog replay
 * collect secondary index tombstones immediately (CASSANDRA-1914)
 * revert commitlog changes from #1780 (CASSANDRA-1917)
 * change RandomPartitioner min token to -1 to avoid collision w/
   tokens on actual nodes (CASSANDRA-1901)
 * examine the right nibble when validating TimeUUID (CASSANDRA-1910)
 * include secondary indexes in cleanup (CASSANDRA-1916)
 * CFS.scrubDataDirectories should also cleanup invalid secondary indexes
   (CASSANDRA-1904)
 * ability to disable/enable gossip on nodes to force them down
   (CASSANDRA-1108)


0.7.0-rc3
 * expose getNaturalEndpoints in StorageServiceMBean taking byte[]
   key; RMI cannot serialize ByteBuffer (CASSANDRA-1833)
 * infer org.apache.cassandra.locator for replication strategy classes
   when not otherwise specified
 * validation that generates less garbage (CASSANDRA-1814)
 * add TTL support to CLI (CASSANDRA-1838)
 * cli defaults to bytestype for subcomparator when creating
   column families (CASSANDRA-1835)
 * unregister index MBeans when index is dropped (CASSANDRA-1843)
 * make ByteBufferUtil.clone thread-safe (CASSANDRA-1847)
 * change exception for read requests during bootstrap from 
   InvalidRequest to Unavailable (CASSANDRA-1862)
 * respect row-level tombstones post-flush in range scans
   (CASSANDRA-1837)
 * ReadResponseResolver check digests against each other (CASSANDRA-1830)
 * return InvalidRequest when remove of subcolumn without supercolumn
   is requested (CASSANDRA-1866)
 * flush before repair (CASSANDRA-1748)
 * SSTableExport validates key order (CASSANDRA-1884)
 * large row support for SSTableExport (CASSANDRA-1867)
 * Re-cache hot keys post-compaction without hitting disk (CASSANDRA-1878)
 * manage read repair in coordinator instead of data source, to
   provide latency information to dynamic snitch (CASSANDRA-1873)


0.7.0-rc2
 * fix live-column-count of slice ranges including tombstoned supercolumn 
   with live subcolumn (CASSANDRA-1591)
 * rename o.a.c.internal.AntientropyStage -> AntiEntropyStage,
   o.a.c.request.Request_responseStage -> RequestResponseStage,
   o.a.c.internal.Internal_responseStage -> InternalResponseStage
 * add AbstractType.fromString (CASSANDRA-1767)
 * require index_type to be present when specifying index_name
   on ColumnDef (CASSANDRA-1759)
 * fix add/remove index bugs in CFMetadata (CASSANDRA-1768)
 * rebuild Strategy during system_update_keyspace (CASSANDRA-1762)
 * cli updates prompt to ... in continuation lines (CASSANDRA-1770)
 * support multiple Mutations per key in hadoop ColumnFamilyOutputFormat
   (CASSANDRA-1774)
 * improvements to Debian init script (CASSANDRA-1772)
 * use local classloader to check for version.properties (CASSANDRA-1778)
 * Validate that column names in column_metadata are valid for the
   defined comparator, and decode properly in cli (CASSANDRA-1773)
 * use cross-platform newlines in cli (CASSANDRA-1786)
 * add ExpiringColumn support to sstable import/export (CASSANDRA-1754)
 * add flush for each append to periodic commitlog mode; added
   periodic_without_flush option to disable this (CASSANDRA-1780)
 * close file handle used for post-flush truncate (CASSANDRA-1790)
 * various code cleanup (CASSANDRA-1793, -1794, -1795)
 * fix range queries against wrapped range (CASSANDRA-1781)
 * fix consistencylevel calculations for NetworkTopologyStrategy
   (CASSANDRA-1804)
 * cli support index type enum names (CASSANDRA-1810)
 * improved validation of column_metadata (CASSANDRA-1813)
 * reads at ConsistencyLevel > 1 throw UnavailableException
   immediately if insufficient live nodes exist (CASSANDRA-1803)
 * copy bytebuffers for local writes to avoid retaining the entire
   Thrift frame (CASSANDRA-1801)
 * fix NPE adding index to column w/o prior metadata (CASSANDRA-1764)
 * reduce fat client timeout (CASSANDRA-1730)
 * fix botched merge of CASSANDRA-1316


0.7.0-rc1
 * fix compaction and flush races with schema updates (CASSANDRA-1715)
 * add clustertool, config-converter, sstablekeys, and schematool 
   Windows .bat files (CASSANDRA-1723)
 * reject range queries received during bootstrap (CASSANDRA-1739)
 * fix wrapping-range queries on non-minimum token (CASSANDRA-1700)
 * add nodetool cfhistogram (CASSANDRA-1698)
 * limit repaired ranges to what the nodes have in common (CASSANDRA-1674)
 * index scan treats missing columns as not matching secondary
   expressions (CASSANDRA-1745)
 * Fix misuse of DataOutputBuffer.getData in AntiEntropyService
   (CASSANDRA-1729)
 * detect and warn when obsolete version of JNA is present (CASSANDRA-1760)
 * reduce fat client timeout (CASSANDRA-1730)
 * cleanup smallest CFs first to increase free temp space for larger ones
   (CASSANDRA-1811)
 * Update windows .bat files to work outside of main Cassandra
   directory (CASSANDRA-1713)
 * fix read repair regression from 0.6.7 (CASSANDRA-1727)
 * more-efficient read repair (CASSANDRA-1719)
 * fix hinted handoff replay (CASSANDRA-1656)
 * log type of dropped messages (CASSANDRA-1677)
 * upgrade to SLF4J 1.6.1
 * fix ByteBuffer bug in ExpiringColumn.updateDigest (CASSANDRA-1679)
 * fix IntegerType.getString (CASSANDRA-1681)
 * make -Djava.net.preferIPv4Stack=true the default (CASSANDRA-628)
 * add INTERNAL_RESPONSE verb to differentiate from responses related
   to client requests (CASSANDRA-1685)
 * log tpstats when dropping messages (CASSANDRA-1660)
 * include unreachable nodes in describeSchemaVersions (CASSANDRA-1678)
 * Avoid dropping messages off the client request path (CASSANDRA-1676)
 * fix jna errno reporting (CASSANDRA-1694)
 * add friendlier error for UnknownHostException on startup (CASSANDRA-1697)
 * include jna dependency in RPM package (CASSANDRA-1690)
 * add --skip-keys option to stress.py (CASSANDRA-1696)
 * improve cli handling of non-string keys and column names 
   (CASSANDRA-1701, -1693)
 * r/m extra subcomparator line in cli keyspaces output (CASSANDRA-1712)
 * add read repair chance to cli "show keyspaces"
 * upgrade to ConcurrentLinkedHashMap 1.1 (CASSANDRA-975)
 * fix index scan routing (CASSANDRA-1722)
 * fix tombstoning of supercolumns in range queries (CASSANDRA-1734)
 * clear endpoint cache after updating keyspace metadata (CASSANDRA-1741)
 * fix wrapping-range queries on non-minimum token (CASSANDRA-1700)
 * truncate includes secondary indexes (CASSANDRA-1747)
 * retain reference to PendingFile sstables (CASSANDRA-1749)
 * fix sstableimport regression (CASSANDRA-1753)
 * fix for bootstrap when no non-system tables are defined (CASSANDRA-1732)
 * handle replica unavailability in index scan (CASSANDRA-1755)
 * fix service initialization order deadlock (CASSANDRA-1756)
 * multi-line cli commands (CASSANDRA-1742)
 * fix race between snapshot and compaction (CASSANDRA-1736)
 * add listEndpointsPendingHints, deleteHintsForEndpoint JMX methods 
   (CASSANDRA-1551)


0.7.0-beta3
 * add strategy options to describe_keyspace output (CASSANDRA-1560)
 * log warning when using randomly generated token (CASSANDRA-1552)
 * re-organize JMX into .db, .net, .internal, .request (CASSANDRA-1217)
 * allow nodes to change IPs between restarts (CASSANDRA-1518)
 * remember ring state between restarts by default (CASSANDRA-1518)
 * flush index built flag so we can read it before log replay (CASSANDRA-1541)
 * lock row cache updates to prevent race condition (CASSANDRA-1293)
 * remove assertion causing rare (and harmless) error messages in
   commitlog (CASSANDRA-1330)
 * fix moving nodes with no keyspaces defined (CASSANDRA-1574)
 * fix unbootstrap when no data is present in a transfer range (CASSANDRA-1573)
 * take advantage of AVRO-495 to simplify our avro IDL (CASSANDRA-1436)
 * extend authorization hierarchy to column family (CASSANDRA-1554)
 * deletion support in secondary indexes (CASSANDRA-1571)
 * meaningful error message for invalid replication strategy class 
   (CASSANDRA-1566)
 * allow keyspace creation with RF > N (CASSANDRA-1428)
 * improve cli error handling (CASSANDRA-1580)
 * add cache save/load ability (CASSANDRA-1417, 1606, 1647)
 * add StorageService.getDrainProgress (CASSANDRA-1588)
 * Disallow bootstrap to an in-use token (CASSANDRA-1561)
 * Allow dynamic secondary index creation and destruction (CASSANDRA-1532)
 * log auto-guessed memtable thresholds (CASSANDRA-1595)
 * add ColumnDef support to cli (CASSANDRA-1583)
 * reduce index sample time by 75% (CASSANDRA-1572)
 * add cli support for column, strategy metadata (CASSANDRA-1578, 1612)
 * add cli support for schema modification (CASSANDRA-1584)
 * delete temp files on failed compactions (CASSANDRA-1596)
 * avoid blocking for dead nodes during removetoken (CASSANDRA-1605)
 * remove ConsistencyLevel.ZERO (CASSANDRA-1607)
 * expose in-progress compaction type in jmx (CASSANDRA-1586)
 * removed IClock & related classes from internals (CASSANDRA-1502)
 * fix removing tokens from SystemTable on decommission and removetoken
   (CASSANDRA-1609)
 * include CF metadata in cli 'show keyspaces' (CASSANDRA-1613)
 * switch from Properties to HashMap in PropertyFileSnitch to
   avoid synchronization bottleneck (CASSANDRA-1481)
 * PropertyFileSnitch configuration file renamed to 
   cassandra-topology.properties
 * add cli support for get_range_slices (CASSANDRA-1088, CASSANDRA-1619)
 * Make memtable flush thresholds per-CF instead of global 
   (CASSANDRA-1007, 1637)
 * add cli support for binary data without CfDef hints (CASSANDRA-1603)
 * fix building SSTable statistics post-stream (CASSANDRA-1620)
 * fix potential infinite loop in 2ary index queries (CASSANDRA-1623)
 * allow creating NTS keyspaces with no replicas configured (CASSANDRA-1626)
 * add jmx histogram of sstables accessed per read (CASSANDRA-1624)
 * remove system_rename_column_family and system_rename_keyspace from the
   client API until races can be fixed (CASSANDRA-1630, CASSANDRA-1585)
 * add cli sanity tests (CASSANDRA-1582)
 * update GC settings in cassandra.bat (CASSANDRA-1636)
 * cli support for index queries (CASSANDRA-1635)
 * cli support for updating schema memtable settings (CASSANDRA-1634)
 * cli --file option (CASSANDRA-1616)
 * reduce automatically chosen memtable sizes by 50% (CASSANDRA-1641)
 * move endpoint cache from snitch to strategy (CASSANDRA-1643)
 * fix commitlog recovery deleting the newly-created segment as well as
   the old ones (CASSANDRA-1644)
 * upgrade to Thrift 0.5 (CASSANDRA-1367)
 * renamed CL.DCQUORUM to LOCAL_QUORUM and DCQUORUMSYNC to EACH_QUORUM
 * cli truncate support (CASSANDRA-1653)
 * update GC settings in cassandra.bat (CASSANDRA-1636)
 * avoid logging when a node's ip/token is gossipped back to it (CASSANDRA-1666)


0.7-beta2
 * always use UTF-8 for hint keys (CASSANDRA-1439)
 * remove cassandra.yaml dependency from Hadoop and Pig (CASSADRA-1322)
 * expose CfDef metadata in describe_keyspaces (CASSANDRA-1363)
 * restore use of mmap_index_only option (CASSANDRA-1241)
 * dropping a keyspace with no column families generated an error 
   (CASSANDRA-1378)
 * rename RackAwareStrategy to OldNetworkTopologyStrategy, RackUnawareStrategy 
   to SimpleStrategy, DatacenterShardStrategy to NetworkTopologyStrategy,
   AbstractRackAwareSnitch to AbstractNetworkTopologySnitch (CASSANDRA-1392)
 * merge StorageProxy.mutate, mutateBlocking (CASSANDRA-1396)
 * faster UUIDType, LongType comparisons (CASSANDRA-1386, 1393)
 * fix setting read_repair_chance from CLI addColumnFamily (CASSANDRA-1399)
 * fix updates to indexed columns (CASSANDRA-1373)
 * fix race condition leaving to FileNotFoundException (CASSANDRA-1382)
 * fix sharded lock hash on index write path (CASSANDRA-1402)
 * add support for GT/E, LT/E in subordinate index clauses (CASSANDRA-1401)
 * cfId counter got out of sync when CFs were added (CASSANDRA-1403)
 * less chatty schema updates (CASSANDRA-1389)
 * rename column family mbeans. 'type' will now include either 
   'IndexColumnFamilies' or 'ColumnFamilies' depending on the CFS type.
   (CASSANDRA-1385)
 * disallow invalid keyspace and column family names. This includes name that
   matches a '^\w+' regex. (CASSANDRA-1377)
 * use JNA, if present, to take snapshots (CASSANDRA-1371)
 * truncate hints if starting 0.7 for the first time (CASSANDRA-1414)
 * fix FD leak in single-row slicepredicate queries (CASSANDRA-1416)
 * allow index expressions against columns that are not part of the 
   SlicePredicate (CASSANDRA-1410)
 * config-converter properly handles snitches and framed support 
   (CASSANDRA-1420)
 * remove keyspace argument from multiget_count (CASSANDRA-1422)
 * allow specifying cassandra.yaml location as (local or remote) URL
   (CASSANDRA-1126)
 * fix using DynamicEndpointSnitch with NetworkTopologyStrategy
   (CASSANDRA-1429)
 * Add CfDef.default_validation_class (CASSANDRA-891)
 * fix EstimatedHistogram.max (CASSANDRA-1413)
 * quorum read optimization (CASSANDRA-1622)
 * handle zero-length (or missing) rows during HH paging (CASSANDRA-1432)
 * include secondary indexes during schema migrations (CASSANDRA-1406)
 * fix commitlog header race during schema change (CASSANDRA-1435)
 * fix ColumnFamilyStoreMBeanIterator to use new type name (CASSANDRA-1433)
 * correct filename generated by xml->yaml converter (CASSANDRA-1419)
 * add CMSInitiatingOccupancyFraction=75 and UseCMSInitiatingOccupancyOnly
   to default JVM options
 * decrease jvm heap for cassandra-cli (CASSANDRA-1446)
 * ability to modify keyspaces and column family definitions on a live cluster
   (CASSANDRA-1285)
 * support for Hadoop Streaming [non-jvm map/reduce via stdin/out]
   (CASSANDRA-1368)
 * Move persistent sstable stats from the system table to an sstable component
   (CASSANDRA-1430)
 * remove failed bootstrap attempt from pending ranges when gossip times
   it out after 1h (CASSANDRA-1463)
 * eager-create tcp connections to other cluster members (CASSANDRA-1465)
 * enumerate stages and derive stage from message type instead of 
   transmitting separately (CASSANDRA-1465)
 * apply reversed flag during collation from different data sources
   (CASSANDRA-1450)
 * make failure to remove commitlog segment non-fatal (CASSANDRA-1348)
 * correct ordering of drain operations so CL.recover is no longer 
   necessary (CASSANDRA-1408)
 * removed keyspace from describe_splits method (CASSANDRA-1425)
 * rename check_schema_agreement to describe_schema_versions
   (CASSANDRA-1478)
 * fix QUORUM calculation for RF > 3 (CASSANDRA-1487)
 * remove tombstones during non-major compactions when bloom filter
   verifies that row does not exist in other sstables (CASSANDRA-1074)
 * nodes that coordinated a loadbalance in the past could not be seen by
   newly added nodes (CASSANDRA-1467)
 * exposed endpoint states (gossip details) via jmx (CASSANDRA-1467)
 * ensure that compacted sstables are not included when new readers are
   instantiated (CASSANDRA-1477)
 * by default, calculate heap size and memtable thresholds at runtime (CASSANDRA-1469)
 * fix races dealing with adding/dropping keyspaces and column families in
   rapid succession (CASSANDRA-1477)
 * clean up of Streaming system (CASSANDRA-1503, 1504, 1506)
 * add options to configure Thrift socket keepalive and buffer sizes (CASSANDRA-1426)
 * make contrib CassandraServiceDataCleaner recursive (CASSANDRA-1509)
 * min, max compaction threshold are configurable and persistent 
   per-ColumnFamily (CASSANDRA-1468)
 * fix replaying the last mutation in a commitlog unnecessarily 
   (CASSANDRA-1512)
 * invoke getDefaultUncaughtExceptionHandler from DTPE with the original
   exception rather than the ExecutionException wrapper (CASSANDRA-1226)
 * remove Clock from the Thrift (and Avro) API (CASSANDRA-1501)
 * Close intra-node sockets when connection is broken (CASSANDRA-1528)
 * RPM packaging spec file (CASSANDRA-786)
 * weighted request scheduler (CASSANDRA-1485)
 * treat expired columns as deleted (CASSANDRA-1539)
 * make IndexInterval configurable (CASSANDRA-1488)
 * add describe_snitch to Thrift API (CASSANDRA-1490)
 * MD5 authenticator compares plain text submitted password with MD5'd
   saved property, instead of vice versa (CASSANDRA-1447)
 * JMX MessagingService pending and completed counts (CASSANDRA-1533)
 * fix race condition processing repair responses (CASSANDRA-1511)
 * make repair blocking (CASSANDRA-1511)
 * create EndpointSnitchInfo and MBean to expose rack and DC (CASSANDRA-1491)
 * added option to contrib/word_count to output results back to Cassandra
   (CASSANDRA-1342)
 * rewrite Hadoop ColumnFamilyRecordWriter to pool connections, retry to
   multiple Cassandra nodes, and smooth impact on the Cassandra cluster
   by using smaller batch sizes (CASSANDRA-1434)
 * fix setting gc_grace_seconds via CLI (CASSANDRA-1549)
 * support TTL'd index values (CASSANDRA-1536)
 * make removetoken work like decommission (CASSANDRA-1216)
 * make cli comparator-aware and improve quote rules (CASSANDRA-1523,-1524)
 * make nodetool compact and cleanup blocking (CASSANDRA-1449)
 * add memtable, cache information to GCInspector logs (CASSANDRA-1558)
 * enable/disable HintedHandoff via JMX (CASSANDRA-1550)
 * Ignore stray files in the commit log directory (CASSANDRA-1547)
 * Disallow bootstrap to an in-use token (CASSANDRA-1561)


0.7-beta1
 * sstable versioning (CASSANDRA-389)
 * switched to slf4j logging (CASSANDRA-625)
 * add (optional) expiration time for column (CASSANDRA-699)
 * access levels for authentication/authorization (CASSANDRA-900)
 * add ReadRepairChance to CF definition (CASSANDRA-930)
 * fix heisenbug in system tests, especially common on OS X (CASSANDRA-944)
 * convert to byte[] keys internally and all public APIs (CASSANDRA-767)
 * ability to alter schema definitions on a live cluster (CASSANDRA-44)
 * renamed configuration file to cassandra.xml, and log4j.properties to
   log4j-server.properties, which must now be loaded from
   the classpath (which is how our scripts in bin/ have always done it)
   (CASSANDRA-971)
 * change get_count to require a SlicePredicate. create multi_get_count
   (CASSANDRA-744)
 * re-organized endpointsnitch implementations and added SimpleSnitch
   (CASSANDRA-994)
 * Added preload_row_cache option (CASSANDRA-946)
 * add CRC to commitlog header (CASSANDRA-999)
 * removed deprecated batch_insert and get_range_slice methods (CASSANDRA-1065)
 * add truncate thrift method (CASSANDRA-531)
 * http mini-interface using mx4j (CASSANDRA-1068)
 * optimize away copy of sliced row on memtable read path (CASSANDRA-1046)
 * replace constant-size 2GB mmaped segments and special casing for index 
   entries spanning segment boundaries, with SegmentedFile that computes 
   segments that always contain entire entries/rows (CASSANDRA-1117)
 * avoid reading large rows into memory during compaction (CASSANDRA-16)
 * added hadoop OutputFormat (CASSANDRA-1101)
 * efficient Streaming (no more anticompaction) (CASSANDRA-579)
 * split commitlog header into separate file and add size checksum to
   mutations (CASSANDRA-1179)
 * avoid allocating a new byte[] for each mutation on replay (CASSANDRA-1219)
 * revise HH schema to be per-endpoint (CASSANDRA-1142)
 * add joining/leaving status to nodetool ring (CASSANDRA-1115)
 * allow multiple repair sessions per node (CASSANDRA-1190)
 * optimize away MessagingService for local range queries (CASSANDRA-1261)
 * make framed transport the default so malformed requests can't OOM the 
   server (CASSANDRA-475)
 * significantly faster reads from row cache (CASSANDRA-1267)
 * take advantage of row cache during range queries (CASSANDRA-1302)
 * make GCGraceSeconds a per-ColumnFamily value (CASSANDRA-1276)
 * keep persistent row size and column count statistics (CASSANDRA-1155)
 * add IntegerType (CASSANDRA-1282)
 * page within a single row during hinted handoff (CASSANDRA-1327)
 * push DatacenterShardStrategy configuration into keyspace definition,
   eliminating datacenter.properties. (CASSANDRA-1066)
 * optimize forward slices starting with '' and single-index-block name 
   queries by skipping the column index (CASSANDRA-1338)
 * streaming refactor (CASSANDRA-1189)
 * faster comparison for UUID types (CASSANDRA-1043)
 * secondary index support (CASSANDRA-749 and subtasks)
 * make compaction buckets deterministic (CASSANDRA-1265)


0.6.6
 * Allow using DynamicEndpointSnitch with RackAwareStrategy (CASSANDRA-1429)
 * remove the remaining vestiges of the unfinished DatacenterShardStrategy 
   (replaced by NetworkTopologyStrategy in 0.7)
   

0.6.5
 * fix key ordering in range query results with RandomPartitioner
   and ConsistencyLevel > ONE (CASSANDRA-1145)
 * fix for range query starting with the wrong token range (CASSANDRA-1042)
 * page within a single row during hinted handoff (CASSANDRA-1327)
 * fix compilation on non-sun JDKs (CASSANDRA-1061)
 * remove String.trim() call on row keys in batch mutations (CASSANDRA-1235)
 * Log summary of dropped messages instead of spamming log (CASSANDRA-1284)
 * add dynamic endpoint snitch (CASSANDRA-981)
 * fix streaming for keyspaces with hyphens in their name (CASSANDRA-1377)
 * fix errors in hard-coded bloom filter optKPerBucket by computing it
   algorithmically (CASSANDRA-1220
 * remove message deserialization stage, and uncap read/write stages
   so slow reads/writes don't block gossip processing (CASSANDRA-1358)
 * add jmx port configuration to Debian package (CASSANDRA-1202)
 * use mlockall via JNA, if present, to prevent Linux from swapping
   out parts of the JVM (CASSANDRA-1214)


0.6.4
 * avoid queuing multiple hint deliveries for the same endpoint
   (CASSANDRA-1229)
 * better performance for and stricter checking of UTF8 column names
   (CASSANDRA-1232)
 * extend option to lower compaction priority to hinted handoff
   as well (CASSANDRA-1260)
 * log errors in gossip instead of re-throwing (CASSANDRA-1289)
 * avoid aborting commitlog replay prematurely if a flushed-but-
   not-removed commitlog segment is encountered (CASSANDRA-1297)
 * fix duplicate rows being read during mapreduce (CASSANDRA-1142)
 * failure detection wasn't closing command sockets (CASSANDRA-1221)
 * cassandra-cli.bat works on windows (CASSANDRA-1236)
 * pre-emptively drop requests that cannot be processed within RPCTimeout
   (CASSANDRA-685)
 * add ack to Binary write verb and update CassandraBulkLoader
   to wait for acks for each row (CASSANDRA-1093)
 * added describe_partitioner Thrift method (CASSANDRA-1047)
 * Hadoop jobs no longer require the Cassandra storage-conf.xml
   (CASSANDRA-1280, CASSANDRA-1047)
 * log thread pool stats when GC is excessive (CASSANDRA-1275)
 * remove gossip message size limit (CASSANDRA-1138)
 * parallelize local and remote reads during multiget, and respect snitch 
   when determining whether to do local read for CL.ONE (CASSANDRA-1317)
 * fix read repair to use requested consistency level on digest mismatch,
   rather than assuming QUORUM (CASSANDRA-1316)
 * process digest mismatch re-reads in parallel (CASSANDRA-1323)
 * switch hints CF comparator to BytesType (CASSANDRA-1274)


0.6.3
 * retry to make streaming connections up to 8 times. (CASSANDRA-1019)
 * reject describe_ring() calls on invalid keyspaces (CASSANDRA-1111)
 * fix cache size calculation for size of 100% (CASSANDRA-1129)
 * fix cache capacity only being recalculated once (CASSANDRA-1129)
 * remove hourly scan of all hints on the off chance that the gossiper
   missed a status change; instead, expose deliverHintsToEndpoint to JMX
   so it can be done manually, if necessary (CASSANDRA-1141)
 * don't reject reads at CL.ALL (CASSANDRA-1152)
 * reject deletions to supercolumns in CFs containing only standard
   columns (CASSANDRA-1139)
 * avoid preserving login information after client disconnects
   (CASSANDRA-1057)
 * prefer sun jdk to openjdk in debian init script (CASSANDRA-1174)
 * detect partioner config changes between restarts and fail fast 
   (CASSANDRA-1146)
 * use generation time to resolve node token reassignment disagreements
   (CASSANDRA-1118)
 * restructure the startup ordering of Gossiper and MessageService to avoid
   timing anomalies (CASSANDRA-1160)
 * detect incomplete commit log hearders (CASSANDRA-1119)
 * force anti-entropy service to stream files on the stream stage to avoid
   sending streams out of order (CASSANDRA-1169)
 * remove inactive stream managers after AES streams files (CASSANDRA-1169)
 * allow removing entire row through batch_mutate Deletion (CASSANDRA-1027)
 * add JMX metrics for row-level bloom filter false positives (CASSANDRA-1212)
 * added a redhat init script to contrib (CASSANDRA-1201)
 * use midpoint when bootstrapping a new machine into range with not
   much data yet instead of random token (CASSANDRA-1112)
 * kill server on OOM in executor stage as well as Thrift (CASSANDRA-1226)
 * remove opportunistic repairs, when two machines with overlapping replica
   responsibilities happen to finish major compactions of the same CF near
   the same time.  repairs are now fully manual (CASSANDRA-1190)
 * add ability to lower compaction priority (default is no change from 0.6.2)
   (CASSANDRA-1181)


0.6.2
 * fix contrib/word_count build. (CASSANDRA-992)
 * split CommitLogExecutorService into BatchCommitLogExecutorService and 
   PeriodicCommitLogExecutorService (CASSANDRA-1014)
 * add latency histograms to CFSMBean (CASSANDRA-1024)
 * make resolving timestamp ties deterministic by using value bytes
   as a tiebreaker (CASSANDRA-1039)
 * Add option to turn off Hinted Handoff (CASSANDRA-894)
 * fix windows startup (CASSANDRA-948)
 * make concurrent_reads, concurrent_writes configurable at runtime via JMX
   (CASSANDRA-1060)
 * disable GCInspector on non-Sun JVMs (CASSANDRA-1061)
 * fix tombstone handling in sstable rows with no other data (CASSANDRA-1063)
 * fix size of row in spanned index entries (CASSANDRA-1056)
 * install json2sstable, sstable2json, and sstablekeys to Debian package
 * StreamingService.StreamDestinations wouldn't empty itself after streaming
   finished (CASSANDRA-1076)
 * added Collections.shuffle(splits) before returning the splits in 
   ColumnFamilyInputFormat (CASSANDRA-1096)
 * do not recalculate cache capacity post-compaction if it's been manually 
   modified (CASSANDRA-1079)
 * better defaults for flush sorter + writer executor queue sizes
   (CASSANDRA-1100)
 * windows scripts for SSTableImport/Export (CASSANDRA-1051)
 * windows script for nodetool (CASSANDRA-1113)
 * expose PhiConvictThreshold (CASSANDRA-1053)
 * make repair of RF==1 a no-op (CASSANDRA-1090)
 * improve default JVM GC options (CASSANDRA-1014)
 * fix SlicePredicate serialization inside Hadoop jobs (CASSANDRA-1049)
 * close Thrift sockets in Hadoop ColumnFamilyRecordReader (CASSANDRA-1081)


0.6.1
 * fix NPE in sstable2json when no excluded keys are given (CASSANDRA-934)
 * keep the replica set constant throughout the read repair process
   (CASSANDRA-937)
 * allow querying getAllRanges with empty token list (CASSANDRA-933)
 * fix command line arguments inversion in clustertool (CASSANDRA-942)
 * fix race condition that could trigger a false-positive assertion
   during post-flush discard of old commitlog segments (CASSANDRA-936)
 * fix neighbor calculation for anti-entropy repair (CASSANDRA-924)
 * perform repair even for small entropy differences (CASSANDRA-924)
 * Use hostnames in CFInputFormat to allow Hadoop's naive string-based
   locality comparisons to work (CASSANDRA-955)
 * cache read-only BufferedRandomAccessFile length to avoid
   3 system calls per invocation (CASSANDRA-950)
 * nodes with IPv6 (and no IPv4) addresses could not join cluster
   (CASSANDRA-969)
 * Retrieve the correct number of undeleted columns, if any, from
   a supercolumn in a row that had been deleted previously (CASSANDRA-920)
 * fix index scans that cross the 2GB mmap boundaries for both mmap
   and standard i/o modes (CASSANDRA-866)
 * expose drain via nodetool (CASSANDRA-978)


0.6.0-RC1
 * JMX drain to flush memtables and run through commit log (CASSANDRA-880)
 * Bootstrapping can skip ranges under the right conditions (CASSANDRA-902)
 * fix merging row versions in range_slice for CL > ONE (CASSANDRA-884)
 * default write ConsistencyLeven chaned from ZERO to ONE
 * fix for index entries spanning mmap buffer boundaries (CASSANDRA-857)
 * use lexical comparison if time part of TimeUUIDs are the same 
   (CASSANDRA-907)
 * bound read, mutation, and response stages to fix possible OOM
   during log replay (CASSANDRA-885)
 * Use microseconds-since-epoch (UTC) in cli, instead of milliseconds
 * Treat batch_mutate Deletion with null supercolumn as "apply this predicate 
   to top level supercolumns" (CASSANDRA-834)
 * Streaming destination nodes do not update their JMX status (CASSANDRA-916)
 * Fix internal RPC timeout calculation (CASSANDRA-911)
 * Added Pig loadfunc to contrib/pig (CASSANDRA-910)


0.6.0-beta3
 * fix compaction bucketing bug (CASSANDRA-814)
 * update windows batch file (CASSANDRA-824)
 * deprecate KeysCachedFraction configuration directive in favor
   of KeysCached; move to unified-per-CF key cache (CASSANDRA-801)
 * add invalidateRowCache to ColumnFamilyStoreMBean (CASSANDRA-761)
 * send Handoff hints to natural locations to reduce load on
   remaining nodes in a failure scenario (CASSANDRA-822)
 * Add RowWarningThresholdInMB configuration option to warn before very 
   large rows get big enough to threaten node stability, and -x option to
   be able to remove them with sstable2json if the warning is unheeded
   until it's too late (CASSANDRA-843)
 * Add logging of GC activity (CASSANDRA-813)
 * fix ConcurrentModificationException in commitlog discard (CASSANDRA-853)
 * Fix hardcoded row count in Hadoop RecordReader (CASSANDRA-837)
 * Add a jmx status to the streaming service and change several DEBUG
   messages to INFO (CASSANDRA-845)
 * fix classpath in cassandra-cli.bat for Windows (CASSANDRA-858)
 * allow re-specifying host, port to cassandra-cli if invalid ones
   are first tried (CASSANDRA-867)
 * fix race condition handling rpc timeout in the coordinator
   (CASSANDRA-864)
 * Remove CalloutLocation and StagingFileDirectory from storage-conf files 
   since those settings are no longer used (CASSANDRA-878)
 * Parse a long from RowWarningThresholdInMB instead of an int (CASSANDRA-882)
 * Remove obsolete ControlPort code from DatabaseDescriptor (CASSANDRA-886)
 * move skipBytes side effect out of assert (CASSANDRA-899)
 * add "double getLoad" to StorageServiceMBean (CASSANDRA-898)
 * track row stats per CF at compaction time (CASSANDRA-870)
 * disallow CommitLogDirectory matching a DataFileDirectory (CASSANDRA-888)
 * default key cache size is 200k entries, changed from 10% (CASSANDRA-863)
 * add -Dcassandra-foreground=yes to cassandra.bat
 * exit if cluster name is changed unexpectedly (CASSANDRA-769)


0.6.0-beta1/beta2
 * add batch_mutate thrift command, deprecating batch_insert (CASSANDRA-336)
 * remove get_key_range Thrift API, deprecated in 0.5 (CASSANDRA-710)
 * add optional login() Thrift call for authentication (CASSANDRA-547)
 * support fat clients using gossiper and StorageProxy to perform
   replication in-process [jvm-only] (CASSANDRA-535)
 * support mmapped I/O for reads, on by default on 64bit JVMs 
   (CASSANDRA-408, CASSANDRA-669)
 * improve insert concurrency, particularly during Hinted Handoff
   (CASSANDRA-658)
 * faster network code (CASSANDRA-675)
 * stress.py moved to contrib (CASSANDRA-635)
 * row caching [must be explicitly enabled per-CF in config] (CASSANDRA-678)
 * present a useful measure of compaction progress in JMX (CASSANDRA-599)
 * add bin/sstablekeys (CASSNADRA-679)
 * add ConsistencyLevel.ANY (CASSANDRA-687)
 * make removetoken remove nodes from gossip entirely (CASSANDRA-644)
 * add ability to set cache sizes at runtime (CASSANDRA-708)
 * report latency and cache hit rate statistics with lifetime totals
   instead of average over the last minute (CASSANDRA-702)
 * support get_range_slice for RandomPartitioner (CASSANDRA-745)
 * per-keyspace replication factory and replication strategy (CASSANDRA-620)
 * track latency in microseconds (CASSANDRA-733)
 * add describe_ Thrift methods, deprecating get_string_property and 
   get_string_list_property
 * jmx interface for tracking operation mode and streams in general.
   (CASSANDRA-709)
 * keep memtables in sorted order to improve range query performance
   (CASSANDRA-799)
 * use while loop instead of recursion when trimming sstables compaction list 
   to avoid blowing stack in pathological cases (CASSANDRA-804)
 * basic Hadoop map/reduce support (CASSANDRA-342)


0.5.1
 * ensure all files for an sstable are streamed to the same directory.
   (CASSANDRA-716)
 * more accurate load estimate for bootstrapping (CASSANDRA-762)
 * tolerate dead or unavailable bootstrap target on write (CASSANDRA-731)
 * allow larger numbers of keys (> 140M) in a sstable bloom filter
   (CASSANDRA-790)
 * include jvm argument improvements from CASSANDRA-504 in debian package
 * change streaming chunk size to 32MB to accomodate Windows XP limitations
   (was 64MB) (CASSANDRA-795)
 * fix get_range_slice returning results in the wrong order (CASSANDRA-781)
 

0.5.0 final
 * avoid attempting to delete temporary bootstrap files twice (CASSANDRA-681)
 * fix bogus NaN in nodeprobe cfstats output (CASSANDRA-646)
 * provide a policy for dealing with single thread executors w/ a full queue
   (CASSANDRA-694)
 * optimize inner read in MessagingService, vastly improving multiple-node
   performance (CASSANDRA-675)
 * wait for table flush before streaming data back to a bootstrapping node.
   (CASSANDRA-696)
 * keep track of bootstrapping sources by table so that bootstrapping doesn't 
   give the indication of finishing early (CASSANDRA-673)


0.5.0 RC3
 * commit the correct version of the patch for CASSANDRA-663


0.5.0 RC2 (unreleased)
 * fix bugs in converting get_range_slice results to Thrift 
   (CASSANDRA-647, CASSANDRA-649)
 * expose java.util.concurrent.TimeoutException in StorageProxy methods
   (CASSANDRA-600)
 * TcpConnectionManager was holding on to disconnected connections, 
   giving the false indication they were being used. (CASSANDRA-651)
 * Remove duplicated write. (CASSANDRA-662)
 * Abort bootstrap if IP is already in the token ring (CASSANDRA-663)
 * increase default commitlog sync period, and wait for last sync to 
   finish before submitting another (CASSANDRA-668)


0.5.0 RC1
 * Fix potential NPE in get_range_slice (CASSANDRA-623)
 * add CRC32 to commitlog entries (CASSANDRA-605)
 * fix data streaming on windows (CASSANDRA-630)
 * GC compacted sstables after cleanup and compaction (CASSANDRA-621)
 * Speed up anti-entropy validation (CASSANDRA-629)
 * Fix anti-entropy assertion error (CASSANDRA-639)
 * Fix pending range conflicts when bootstapping or moving
   multiple nodes at once (CASSANDRA-603)
 * Handle obsolete gossip related to node movement in the case where
   one or more nodes is down when the movement occurs (CASSANDRA-572)
 * Include dead nodes in gossip to avoid a variety of problems
   and fix HH to removed nodes (CASSANDRA-634)
 * return an InvalidRequestException for mal-formed SlicePredicates
   (CASSANDRA-643)
 * fix bug determining closest neighbor for use in multiple datacenters
   (CASSANDRA-648)
 * Vast improvements in anticompaction speed (CASSANDRA-607)
 * Speed up log replay and writes by avoiding redundant serializations
   (CASSANDRA-652)


0.5.0 beta 2
 * Bootstrap improvements (several tickets)
 * add nodeprobe repair anti-entropy feature (CASSANDRA-193, CASSANDRA-520)
 * fix possibility of partition when many nodes restart at once
   in clusters with multiple seeds (CASSANDRA-150)
 * fix NPE in get_range_slice when no data is found (CASSANDRA-578)
 * fix potential NPE in hinted handoff (CASSANDRA-585)
 * fix cleanup of local "system" keyspace (CASSANDRA-576)
 * improve computation of cluster load balance (CASSANDRA-554)
 * added super column read/write, column count, and column/row delete to
   cassandra-cli (CASSANDRA-567, CASSANDRA-594)
 * fix returning live subcolumns of deleted supercolumns (CASSANDRA-583)
 * respect JAVA_HOME in bin/ scripts (several tickets)
 * add StorageService.initClient for fat clients on the JVM (CASSANDRA-535)
   (see contrib/client_only for an example of use)
 * make consistency_level functional in get_range_slice (CASSANDRA-568)
 * optimize key deserialization for RandomPartitioner (CASSANDRA-581)
 * avoid GCing tombstones except on major compaction (CASSANDRA-604)
 * increase failure conviction threshold, resulting in less nodes
   incorrectly (and temporarily) marked as down (CASSANDRA-610)
 * respect memtable thresholds during log replay (CASSANDRA-609)
 * support ConsistencyLevel.ALL on read (CASSANDRA-584)
 * add nodeprobe removetoken command (CASSANDRA-564)


0.5.0 beta
 * Allow multiple simultaneous flushes, improving flush throughput 
   on multicore systems (CASSANDRA-401)
 * Split up locks to improve write and read throughput on multicore systems
   (CASSANDRA-444, CASSANDRA-414)
 * More efficient use of memory during compaction (CASSANDRA-436)
 * autobootstrap option: when enabled, all non-seed nodes will attempt
   to bootstrap when started, until bootstrap successfully
   completes. -b option is removed.  (CASSANDRA-438)
 * Unless a token is manually specified in the configuration xml,
   a bootstraping node will use a token that gives it half the
   keys from the most-heavily-loaded node in the cluster,
   instead of generating a random token. 
   (CASSANDRA-385, CASSANDRA-517)
 * Miscellaneous bootstrap fixes (several tickets)
 * Ability to change a node's token even after it has data on it
   (CASSANDRA-541)
 * Ability to decommission a live node from the ring (CASSANDRA-435)
 * Semi-automatic loadbalancing via nodeprobe (CASSANDRA-192)
 * Add ability to set compaction thresholds at runtime via
   JMX / nodeprobe.  (CASSANDRA-465)
 * Add "comment" field to ColumnFamily definition. (CASSANDRA-481)
 * Additional JMX metrics (CASSANDRA-482)
 * JSON based export and import tools (several tickets)
 * Hinted Handoff fixes (several tickets)
 * Add key cache to improve read performance (CASSANDRA-423)
 * Simplified construction of custom ReplicationStrategy classes
   (CASSANDRA-497)
 * Graphical application (Swing) for ring integrity verification and 
   visualization was added to contrib (CASSANDRA-252)
 * Add DCQUORUM, DCQUORUMSYNC consistency levels and corresponding
   ReplicationStrategy / EndpointSnitch classes.  Experimental.
   (CASSANDRA-492)
 * Web client interface added to contrib (CASSANDRA-457)
 * More-efficient flush for Random, CollatedOPP partitioners 
   for normal writes (CASSANDRA-446) and bulk load (CASSANDRA-420)
 * Add MemtableFlushAfterMinutes, a global replacement for the old 
   per-CF FlushPeriodInMinutes setting (CASSANDRA-463)
 * optimizations to slice reading (CASSANDRA-350) and supercolumn
   queries (CASSANDRA-510)
 * force binding to given listenaddress for nodes with multiple
   interfaces (CASSANDRA-546)
 * stress.py benchmarking tool improvements (several tickets)
 * optimized replica placement code (CASSANDRA-525)
 * faster log replay on restart (CASSANDRA-539, CASSANDRA-540)
 * optimized local-node writes (CASSANDRA-558)
 * added get_range_slice, deprecating get_key_range (CASSANDRA-344)
 * expose TimedOutException to thrift (CASSANDRA-563)
 

0.4.2
 * Add validation disallowing null keys (CASSANDRA-486)
 * Fix race conditions in TCPConnectionManager (CASSANDRA-487)
 * Fix using non-utf8-aware comparison as a sanity check.
   (CASSANDRA-493)
 * Improve default garbage collector options (CASSANDRA-504)
 * Add "nodeprobe flush" (CASSANDRA-505)
 * remove NotFoundException from get_slice throws list (CASSANDRA-518)
 * fix get (not get_slice) of entire supercolumn (CASSANDRA-508)
 * fix null token during bootstrap (CASSANDRA-501)


0.4.1
 * Fix FlushPeriod columnfamily configuration regression
   (CASSANDRA-455)
 * Fix long column name support (CASSANDRA-460)
 * Fix for serializing a row that only contains tombstones
   (CASSANDRA-458)
 * Fix for discarding unneeded commitlog segments (CASSANDRA-459)
 * Add SnapshotBeforeCompaction configuration option (CASSANDRA-426)
 * Fix compaction abort under insufficient disk space (CASSANDRA-473)
 * Fix reading subcolumn slice from tombstoned CF (CASSANDRA-484)
 * Fix race condition in RVH causing occasional NPE (CASSANDRA-478)


0.4.0
 * fix get_key_range problems when a node is down (CASSANDRA-440)
   and add UnavailableException to more Thrift methods
 * Add example EndPointSnitch contrib code (several tickets)


0.4.0 RC2
 * fix SSTable generation clash during compaction (CASSANDRA-418)
 * reject method calls with null parameters (CASSANDRA-308)
 * properly order ranges in nodeprobe output (CASSANDRA-421)
 * fix logging of certain errors on executor threads (CASSANDRA-425)


0.4.0 RC1
 * Bootstrap feature is live; use -b on startup (several tickets)
 * Added multiget api (CASSANDRA-70)
 * fix Deadlock with SelectorManager.doProcess and TcpConnection.write
   (CASSANDRA-392)
 * remove key cache b/c of concurrency bugs in third-party
   CLHM library (CASSANDRA-405)
 * update non-major compaction logic to use two threshold values
   (CASSANDRA-407)
 * add periodic / batch commitlog sync modes (several tickets)
 * inline BatchMutation into batch_insert params (CASSANDRA-403)
 * allow setting the logging level at runtime via mbean (CASSANDRA-402)
 * change default comparator to BytesType (CASSANDRA-400)
 * add forwards-compatible ConsistencyLevel parameter to get_key_range
   (CASSANDRA-322)
 * r/m special case of blocking for local destination when writing with 
   ConsistencyLevel.ZERO (CASSANDRA-399)
 * Fixes to make BinaryMemtable [bulk load interface] useful (CASSANDRA-337);
   see contrib/bmt_example for an example of using it.
 * More JMX properties added (several tickets)
 * Thrift changes (several tickets)
    - Merged _super get methods with the normal ones; return values
      are now of ColumnOrSuperColumn.
    - Similarly, merged batch_insert_super into batch_insert.



0.4.0 beta
 * On-disk data format has changed to allow billions of keys/rows per
   node instead of only millions
 * Multi-keyspace support
 * Scan all sstables for all queries to avoid situations where
   different types of operation on the same ColumnFamily could
   disagree on what data was present
 * Snapshot support via JMX
 * Thrift API has changed a _lot_:
    - removed time-sorted CFs; instead, user-defined comparators
      may be defined on the column names, which are now byte arrays.
      Default comparators are provided for UTF8, Bytes, Ascii, Long (i64),
      and UUID types.
    - removed colon-delimited strings in thrift api in favor of explicit
      structs such as ColumnPath, ColumnParent, etc.  Also normalized
      thrift struct and argument naming.
    - Added columnFamily argument to get_key_range.
    - Change signature of get_slice to accept starting and ending
      columns as well as an offset.  (This allows use of indexes.)
      Added "ascending" flag to allow reasonably-efficient reverse
      scans as well.  Removed get_slice_by_range as redundant.
    - get_key_range operates on one CF at a time
    - changed `block` boolean on insert methods to ConsistencyLevel enum,
      with options of NONE, ONE, QUORUM, and ALL.
    - added similar consistency_level parameter to read methods
    - column-name-set slice with no names given now returns zero columns
      instead of all of them.  ("all" can run your server out of memory.
      use a range-based slice with a high max column count instead.)
 * Removed the web interface. Node information can now be obtained by 
   using the newly introduced nodeprobe utility.
 * More JMX stats
 * Remove magic values from internals (e.g. special key to indicate
   when to flush memtables)
 * Rename configuration "table" to "keyspace"
 * Moved to crash-only design; no more shutdown (just kill the process)
 * Lots of bug fixes

Full list of issues resolved in 0.4 is at https://issues.apache.org/jira/secure/IssueNavigator.jspa?reset=true&&pid=12310865&fixfor=12313862&resolution=1&sorter/field=issuekey&sorter/order=DESC


0.3.0 RC3
 * Fix potential deadlock under load in TCPConnection.
   (CASSANDRA-220)


0.3.0 RC2
 * Fix possible data loss when server is stopped after replaying
   log but before new inserts force memtable flush.
   (CASSANDRA-204)
 * Added BUGS file


0.3.0 RC1
 * Range queries on keys, including user-defined key collation
 * Remove support
 * Workarounds for a weird bug in JDK select/register that seems
   particularly common on VM environments. Cassandra should deploy
   fine on EC2 now
 * Much improved infrastructure: the beginnings of a decent test suite
   ("ant test" for unit tests; "nosetests" for system tests), code
   coverage reporting, etc.
 * Expanded node status reporting via JMX
 * Improved error reporting/logging on both server and client
 * Reduced memory footprint in default configuration
 * Combined blocking and non-blocking versions of insert APIs
 * Added FlushPeriodInMinutes configuration parameter to force
   flushing of infrequently-updated ColumnFamilies<|MERGE_RESOLUTION|>--- conflicted
+++ resolved
@@ -1,13 +1,8 @@
-<<<<<<< HEAD
 2.2.4
  * Deprecate Pig support (CASSANDRA-10542)
  * Reduce contention getting instances of CompositeType (CASSANDRA-10433)
 Merged from 2.1:
-=======
-2.1.12
  * AssertionError: attempted to delete non-existing file CommitLog (CASSANDRA-10377)
- * Merge range tombstones during compaction (CASSANDRA-7953)
->>>>>>> 27c80117
  * (cqlsh) Distinguish negative and positive infinity in output (CASSANDRA-10523)
  * (cqlsh) allow custom time_format for COPY TO (CASSANDRA-8970)
  * Don't allow startup if the node's rack has changed (CASSANDRA-10242)
