--- conflicted
+++ resolved
@@ -1,4 +1,3 @@
-<<<<<<< HEAD
 2.1.0-beta2
  * Add range tombstones to read repair digests (CASSANDRA-6863)
  * Fix BTree.clear for large updates (CASSANDRA-6943)
@@ -48,19 +47,9 @@
  * Fix AE when closing SSTable without releasing reference (CASSANDRA-7000)
  * Clean up IndexInfo on keyspace/table drops (CASSANDRA-6924)
  * Only snapshot relative SSTables when sequential repair (CASSANDRA-7024)
-=======
-2.0.8
- * Use LOCAL_QUORUM for data reads at LOCAL_SERIAL (CASSANDRA-6939)
- * Log a warning for large batches (CASSANDRA-6487)
- * Queries on compact tables can return more rows that requested (CASSANDRA-7052)
- * USING TIMESTAMP for batches does not work (CASSANDRA-7053)
- * Fix performance regression from CASSANDRA-5614 (CASSANDRA-6949)
-Merged from 1.2:
- * Fix batchlog to account for CF truncation records (CASSANDRA-6999)
- * Fix CQLSH parsing of functions and BLOB literals (CASSANDRA-7018)
->>>>>>> 1c2a812a
  * Require nodetool rebuild_index to specify index names (CASSANDRA-7038)
 Merged from 2.0:
+ * Use LOCAL_QUORUM for data reads at LOCAL_SERIAL (CASSANDRA-6939)
  * Log a warning for large batches (CASSANDRA-6487)
  * Put nodes in hibernate when join_ring is false (CASSANDRA-6961)
  * Avoid early loading of non-system keyspaces before compaction-leftovers 
