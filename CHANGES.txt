--- conflicted
+++ resolved
@@ -1,4 +1,3 @@
-<<<<<<< HEAD
 3.2
  * Add compressor name in sstablemetadata output (CASSANDRA-9879)
  * Fix type casting for counter columns (CASSANDRA-10824)
@@ -15,16 +14,12 @@
  * Added graphing option to cassandra-stress (CASSANDRA-7918)
  * Abort in-progress queries that time out (CASSANDRA-7392)
  * Add transparent data encryption core classes (CASSANDRA-9945)
+Merged from 2.1:
+ * Allow cancellation of index summary redistribution (CASSANDRA-8805)
 
 
 3.1
 Merged from 3.0:
-=======
-3.0.2
-Merged from 2.1:
- * Allow cancellation of index summary redistribution (CASSANDRA-8805)
-3.0.1
->>>>>>> 65885e7f
  * Avoid MV race during node decommission (CASSANDRA-10674)
  * Disable reloading of GossipingPropertyFileSnitch (CASSANDRA-9474)
  * Handle single-column deletions correction in materialized views
