--- conflicted
+++ resolved
@@ -389,7 +389,6 @@
 # Whether to start the thrift rpc server.
 start_rpc: true
 
-<<<<<<< HEAD
 # The address or interface to bind the Thrift RPC service and native transport
 # server to.
 #
@@ -397,12 +396,6 @@
 # to a single address, IP aliasing is not supported.
 #
 # Leaving rpc_address blank has the same effect as on listen_address
-=======
-# The address to bind the Thrift RPC service and native transport
-# server to.
-#
-# Leaving this blank has the same effect as on listen_address
->>>>>>> 545e2e1c
 # (i.e. it will be based on the configured hostname of the node).
 #
 # Note that unlike listen_address, you can specify 0.0.0.0, but you must also
