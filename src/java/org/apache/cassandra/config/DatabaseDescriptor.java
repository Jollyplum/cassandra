--- conflicted
+++ resolved
@@ -210,7 +210,6 @@
                 authenticator = FBUtilities.construct(conf.authenticator, "authenticator");
 
             if (conf.authority != null)
-<<<<<<< HEAD
             {
                 logger.warn("Please rename 'authority' to 'authorizer' in cassandra.yaml");
                 if (!conf.authority.equals("org.apache.cassandra.auth.AllowAllAuthority"))
@@ -221,20 +220,14 @@
             if (conf.authorizer != null)
                 authorizer = FBUtilities.construct(conf.authorizer, "authorizer");
 
-            authenticator.validateConfiguration();
-            authorizer.validateConfiguration();
-=======
-                authority = FBUtilities.<IAuthority>construct(conf.authority, "authority");
-
             if (conf.internode_authenticator != null)
                 internodeAuthenticator = FBUtilities.construct(conf.internode_authenticator, "internode_authenticator");
             else
                 internodeAuthenticator = new AllowAllInternodeAuthenticator();
 
             authenticator.validateConfiguration();
-            authority.validateConfiguration();
+            authorizer.validateConfiguration();
             internodeAuthenticator.validateConfiguration();
->>>>>>> 4a010ed9
 
             /* Hashing strategy */
             if (conf.partitioner == null)
