--- conflicted
+++ resolved
@@ -71,12 +71,8 @@
             DatabaseDescriptor.createAllDirectories();
     }
 
-<<<<<<< HEAD
-    public final KSMetaData metadata;
     public final OpOrder writeOrder = new OpOrder();
 
-=======
->>>>>>> 3504a50b
     /* ColumnFamilyStore per column family */
     private final ConcurrentMap<UUID, ColumnFamilyStore> columnFamilyStores = new ConcurrentHashMap<UUID, ColumnFamilyStore>();
     private volatile KSMetaData metadata;
