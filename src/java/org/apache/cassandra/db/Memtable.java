--- conflicted
+++ resolved
@@ -260,13 +260,8 @@
                 {
                     DecoratedKey key = (DecoratedKey) entry.getKey();
                     key = new DecoratedKey(key.token, HeapAllocator.instance.clone(key.key));
-<<<<<<< HEAD
-                    ColumnFamily columns = ArrayBackedSortedColumns.cloneToHeap(entry.getValue());
-                    entry = new AbstractMap.SimpleImmutableEntry<>(key, columns);
-=======
                     ColumnFamily cells = ArrayBackedSortedColumns.localCopy(entry.getValue(), HeapAllocator.instance);
                     entry = new AbstractMap.SimpleImmutableEntry<>(key, cells);
->>>>>>> 6d796c79
                 }
                 // Store the reference to the current entry so that remove() can update the current size.
                 currentEntry = entry;
