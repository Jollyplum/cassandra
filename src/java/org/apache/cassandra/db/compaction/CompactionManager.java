/*
 * Licensed to the Apache Software Foundation (ASF) under one
 * or more contributor license agreements.  See the NOTICE file
 * distributed with this work for additional information
 * regarding copyright ownership.  The ASF licenses this file
 * to you under the Apache License, Version 2.0 (the
 * "License"); you may not use this file except in compliance
 * with the License.  You may obtain a copy of the License at
 *
 *     http://www.apache.org/licenses/LICENSE-2.0
 *
 * Unless required by applicable law or agreed to in writing, software
 * distributed under the License is distributed on an "AS IS" BASIS,
 * WITHOUT WARRANTIES OR CONDITIONS OF ANY KIND, either express or implied.
 * See the License for the specific language governing permissions and
 * limitations under the License.
 */
package org.apache.cassandra.db.compaction;

import java.io.File;
import java.io.IOException;
import java.lang.management.ManagementFactory;
import java.util.*;
import java.util.concurrent.*;
import javax.management.MBeanServer;
import javax.management.ObjectName;

import com.google.common.base.Throwables;
import com.google.common.collect.*;
import com.google.common.util.concurrent.RateLimiter;
import org.slf4j.Logger;
import org.slf4j.LoggerFactory;

import org.apache.cassandra.cache.AutoSavingCache;
import org.apache.cassandra.concurrent.DebuggableThreadPoolExecutor;
import org.apache.cassandra.concurrent.NamedThreadFactory;
import org.apache.cassandra.config.CFMetaData;
import org.apache.cassandra.config.DatabaseDescriptor;
import org.apache.cassandra.config.Schema;
import org.apache.cassandra.db.*;
import org.apache.cassandra.db.compaction.CompactionInfo.Holder;
import org.apache.cassandra.db.index.SecondaryIndexBuilder;
import org.apache.cassandra.dht.Bounds;
import org.apache.cassandra.dht.Range;
import org.apache.cassandra.dht.Token;
import org.apache.cassandra.io.sstable.*;
import org.apache.cassandra.io.util.FileUtils;
import org.apache.cassandra.metrics.CompactionMetrics;
import org.apache.cassandra.repair.Validator;
import org.apache.cassandra.service.StorageService;
import org.apache.cassandra.utils.*;

/**
 * A singleton which manages a private executor of ongoing compactions.
 * <p/>
 * Scheduling for compaction is accomplished by swapping sstables to be compacted into
 * a set via DataTracker. New scheduling attempts will ignore currently compacting
 * sstables.
 */
public class CompactionManager implements CompactionManagerMBean
{
    public static final String MBEAN_OBJECT_NAME = "org.apache.cassandra.db:type=CompactionManager";
    private static final Logger logger = LoggerFactory.getLogger(CompactionManager.class);
    public static final CompactionManager instance;

    public static final int NO_GC = Integer.MIN_VALUE;
    public static final int GC_ALL = Integer.MAX_VALUE;

    // A thread local that tells us if the current thread is owned by the compaction manager. Used
    // by CounterContext to figure out if it should log a warning for invalid counter shards.
    public static final ThreadLocal<Boolean> isCompactionManager = new ThreadLocal<Boolean>()
    {
        @Override
        protected Boolean initialValue()
        {
            return false;
        }
    };

    static
    {
        instance = new CompactionManager();
        MBeanServer mbs = ManagementFactory.getPlatformMBeanServer();
        try
        {
            mbs.registerMBean(instance, new ObjectName(MBEAN_OBJECT_NAME));
        }
        catch (Exception e)
        {
            throw new RuntimeException(e);
        }
    }

    private final CompactionExecutor executor = new CompactionExecutor();
    private final CompactionExecutor validationExecutor = new ValidationExecutor();
    private final static CompactionExecutor cacheCleanupExecutor = new CacheCleanupExecutor();

    private final CompactionMetrics metrics = new CompactionMetrics(executor, validationExecutor);
    private final Multiset<ColumnFamilyStore> compactingCF = ConcurrentHashMultiset.create();

    private final RateLimiter compactionRateLimiter = RateLimiter.create(Double.MAX_VALUE);

    /**
     * Gets compaction rate limiter. When compaction_throughput_mb_per_sec is 0 or node is bootstrapping,
     * this returns rate limiter with the rate of Double.MAX_VALUE bytes per second.
     * Rate unit is bytes per sec.
     *
     * @return RateLimiter with rate limit set
     */
    public RateLimiter getRateLimiter()
    {
        double currentThroughput = DatabaseDescriptor.getCompactionThroughputMbPerSec() * 1024 * 1024;
        // if throughput is set to 0, throttling is disabled
        if (currentThroughput == 0 || StorageService.instance.isBootstrapMode())
            currentThroughput = Double.MAX_VALUE;
        if (compactionRateLimiter.getRate() != currentThroughput)
            compactionRateLimiter.setRate(currentThroughput);
        return compactionRateLimiter;
    }

    /**
     * Call this whenever a compaction might be needed on the given columnfamily.
     * It's okay to over-call (within reason) if a call is unnecessary, it will
     * turn into a no-op in the bucketing/candidate-scan phase.
     */
    public List<Future<?>> submitBackground(final ColumnFamilyStore cfs)
    {
        if (cfs.isAutoCompactionDisabled())
        {
            logger.debug("Autocompaction is disabled");
            return Collections.emptyList();
        }

        int count = compactingCF.count(cfs);
        if (count > 0 && executor.getActiveCount() >= executor.getMaximumPoolSize())
        {
            logger.debug("Background compaction is still running for {}.{} ({} remaining). Skipping",
                         cfs.keyspace.getName(), cfs.name, count);
            return Collections.emptyList();
        }

        logger.debug("Scheduling a background task check for {}.{} with {}",
                     cfs.keyspace.getName(),
                     cfs.name,
                     cfs.getCompactionStrategy().getClass().getSimpleName());
        List<Future<?>> futures = new ArrayList<Future<?>>();

        // we must schedule it at least once, otherwise compaction will stop for a CF until next flush
        do {
            futures.add(executor.submit(new BackgroundCompactionTask(cfs)));
            compactingCF.add(cfs);
            // if we have room for more compactions, then fill up executor
        } while (executor.getActiveCount() + futures.size() < executor.getMaximumPoolSize());

        return futures;
    }

    public boolean isCompacting(Iterable<ColumnFamilyStore> cfses)
    {
        for (ColumnFamilyStore cfs : cfses)
            if (!cfs.getDataTracker().getCompacting().isEmpty())
                return true;
        return false;
    }

    // the actual sstables to compact are not determined until we run the BCT; that way, if new sstables
    // are created between task submission and execution, we execute against the most up-to-date information
    class BackgroundCompactionTask implements Runnable
    {
        private final ColumnFamilyStore cfs;

        BackgroundCompactionTask(ColumnFamilyStore cfs)
        {
            this.cfs = cfs;
        }

        public void run()
        {
            try
            {
                logger.debug("Checking {}.{}", cfs.keyspace.getName(), cfs.name);
                if (!cfs.isValid())
                {
                    logger.debug("Aborting compaction for dropped CF");
                    return;
                }

                AbstractCompactionStrategy strategy = cfs.getCompactionStrategy();
                AbstractCompactionTask task = strategy.getNextBackgroundTask(getDefaultGcBefore(cfs));
                if (task == null)
                {
                    logger.debug("No tasks available");
                    return;
                }
                task.execute(metrics);
            }
            finally
            {
                compactingCF.remove(cfs);
            }
            submitBackground(cfs);
        }
    }

    private static interface AllSSTablesOperation
    {
        public void perform(ColumnFamilyStore store, Iterable<SSTableReader> sstables) throws IOException;
    }

    private void performAllSSTableOperation(final ColumnFamilyStore cfs, final AllSSTablesOperation operation) throws InterruptedException, ExecutionException
    {
        final Iterable<SSTableReader> sstables = cfs.markAllCompacting();
        if (sstables == null)
            return;

        Callable<Object> runnable = new Callable<Object>()
        {
            public Object call() throws IOException
            {
                operation.perform(cfs, sstables);
                cfs.getDataTracker().unmarkCompacting(sstables);
                return this;
            }
        };
        executor.submit(runnable).get();
    }

    public void performScrub(ColumnFamilyStore cfStore) throws InterruptedException, ExecutionException
    {
        performAllSSTableOperation(cfStore, new AllSSTablesOperation()
        {
            public void perform(ColumnFamilyStore store, Iterable<SSTableReader> sstables) throws IOException
            {
                doScrub(store, sstables);
            }
        });
    }

    public void performSSTableRewrite(ColumnFamilyStore cfStore, final boolean excludeCurrentVersion) throws InterruptedException, ExecutionException
    {
        performAllSSTableOperation(cfStore, new AllSSTablesOperation()
        {
            public void perform(ColumnFamilyStore cfs, Iterable<SSTableReader> sstables)
            {
                for (final SSTableReader sstable : sstables)
                {
                    if (excludeCurrentVersion && sstable.descriptor.version.equals(Descriptor.Version.CURRENT))
                        continue;

                    // SSTables are marked by the caller
                    // NOTE: it is important that the task create one and only one sstable, even for Leveled compaction (see LeveledManifest.replace())
                    CompactionTask task = new CompactionTask(cfs, Collections.singletonList(sstable), NO_GC);
                    task.setUserDefined(true);
                    task.setCompactionType(OperationType.UPGRADE_SSTABLES);
                    task.execute(metrics);
                }
            }
        });
    }

    public void performCleanup(ColumnFamilyStore cfStore, final CounterId.OneShotRenewer renewer) throws InterruptedException, ExecutionException
    {
        performAllSSTableOperation(cfStore, new AllSSTablesOperation()
        {
            public void perform(ColumnFamilyStore store, Iterable<SSTableReader> sstables) throws IOException
            {
                // Sort the column families in order of SSTable size, so cleanup of smaller CFs
                // can free up space for larger ones
                List<SSTableReader> sortedSSTables = Lists.newArrayList(sstables);
                Collections.sort(sortedSSTables, new SSTableReader.SizeComparator());

                doCleanupCompaction(store, sortedSSTables, renewer);
            }
        });
    }

    public void performMaximal(final ColumnFamilyStore cfStore) throws InterruptedException, ExecutionException
    {
        submitMaximal(cfStore, getDefaultGcBefore(cfStore)).get();
    }

    public Future<?> submitMaximal(final ColumnFamilyStore cfStore, final int gcBefore)
    {
        // here we compute the task off the compaction executor, so having that present doesn't
        // confuse runWithCompactionsDisabled -- i.e., we don't want to deadlock ourselves, waiting
        // for ourselves to finish/acknowledge cancellation before continuing.
        final AbstractCompactionTask task = cfStore.getCompactionStrategy().getMaximalTask(gcBefore);
        Runnable runnable = new WrappedRunnable()
        {
            protected void runMayThrow() throws IOException
            {
                if (task == null)
                    return;
                task.execute(metrics);
            }
        };
        return executor.submit(runnable);
    }

    public void forceUserDefinedCompaction(String dataFiles)
    {
        String[] filenames = dataFiles.split(",");
        Multimap<Pair<String, String>, Descriptor> descriptors = ArrayListMultimap.create();

        for (String filename : filenames)
        {
            // extract keyspace and columnfamily name from filename
            Descriptor desc = Descriptor.fromFilename(filename.trim());
            if (Schema.instance.getCFMetaData(desc) == null)
            {
                logger.warn("Schema does not exist for file {}. Skipping.", filename);
                continue;
            }
            File directory = new File(desc.ksname + File.separator + desc.cfname);
            // group by keyspace/columnfamily
            Pair<Descriptor, String> p = Descriptor.fromFilename(directory, filename.trim());
            Pair<String, String> key = Pair.create(p.left.ksname, p.left.cfname);
            descriptors.put(key, p.left);
        }

        List<Future<?>> futures = new ArrayList<>();
        for (Pair<String, String> key : descriptors.keySet())
        {
            ColumnFamilyStore cfs = Keyspace.open(key.left).getColumnFamilyStore(key.right);
            futures.add(submitUserDefined(cfs, descriptors.get(key), getDefaultGcBefore(cfs)));
        }
        FBUtilities.waitOnFutures(futures);
    }

    public Future<?> submitUserDefined(final ColumnFamilyStore cfs, final Collection<Descriptor> dataFiles, final int gcBefore)
    {
        Runnable runnable = new WrappedRunnable()
        {
            protected void runMayThrow() throws IOException
            {
                // look up the sstables now that we're on the compaction executor, so we don't try to re-compact
                // something that was already being compacted earlier.
                Collection<SSTableReader> sstables = new ArrayList<SSTableReader>(dataFiles.size());
                for (Descriptor desc : dataFiles)
                {
                    // inefficient but not in a performance sensitive path
                    SSTableReader sstable = lookupSSTable(cfs, desc);
                    if (sstable == null)
                    {
                        logger.info("Will not compact {}: it is not an active sstable", desc);
                    }
                    else
                    {
                        sstables.add(sstable);
                    }
                }

                if (sstables.isEmpty())
                {
                    logger.info("No files to compact for user defined compaction");
                }
                else
                {
                    AbstractCompactionTask task = cfs.getCompactionStrategy().getUserDefinedTask(sstables, gcBefore);
                    if (task != null)
                        task.execute(metrics);
                }
            }
        };
        return executor.submit(runnable);
    }

    // This acquire a reference on the sstable
    // This is not efficent, do not use in any critical path
    private SSTableReader lookupSSTable(final ColumnFamilyStore cfs, Descriptor descriptor)
    {
        for (SSTableReader sstable : cfs.getSSTables())
        {
            // .equals() with no other changes won't work because in sstable.descriptor, the directory is an absolute path.
            // We could construct descriptor with an absolute path too but I haven't found any satisfying way to do that
            // (DB.getDataFileLocationForTable() may not return the right path if you have multiple volumes). Hence the
            // endsWith.
            if (sstable.descriptor.toString().endsWith(descriptor.toString()))
                return sstable;
        }
        return null;
    }

    /**
     * Does not mutate data, so is not scheduled.
     */
    public Future<Object> submitValidation(final ColumnFamilyStore cfStore, final Validator validator)
    {
        Callable<Object> callable = new Callable<Object>()
        {
            public Object call() throws IOException
            {
                try
                {
                    doValidationCompaction(cfStore, validator);
                }
                catch (Throwable e)
                {
                    // we need to inform the remote end of our failure, otherwise it will hang on repair forever
                    validator.fail();
                    throw e;
                }
                return this;
            }
        };
        return validationExecutor.submit(callable);
    }

    /* Used in tests. */
    public void disableAutoCompaction()
    {
        for (String ksname : Schema.instance.getNonSystemKeyspaces())
        {
            for (ColumnFamilyStore cfs : Keyspace.open(ksname).getColumnFamilyStores())
                cfs.disableAutoCompaction();
        }
    }

    /**
     * Deserialize everything in the CFS and re-serialize w/ the newest version.  Also attempts to recover
     * from bogus row keys / sizes using data from the index, and skips rows with garbage columns that resulted
     * from early ByteBuffer bugs.
     *
     * @throws IOException
     */
    private void doScrub(ColumnFamilyStore cfs, Iterable<SSTableReader> sstables) throws IOException
    {
        assert !cfs.isIndex();
        for (final SSTableReader sstable : sstables)
            scrubOne(cfs, sstable);
    }

    private void scrubOne(ColumnFamilyStore cfs, SSTableReader sstable) throws IOException
    {
        Scrubber scrubber = new Scrubber(cfs, sstable);

        CompactionInfo.Holder scrubInfo = scrubber.getScrubInfo();
        metrics.beginCompaction(scrubInfo);
        try
        {
            scrubber.scrub();
        }
        finally
        {
            scrubber.close();
            metrics.finishCompaction(scrubInfo);
        }

        if (scrubber.getNewInOrderSSTable() != null)
            cfs.addSSTable(scrubber.getNewInOrderSSTable());

        if (scrubber.getNewSSTable() == null)
            cfs.markObsolete(Collections.singletonList(sstable), OperationType.SCRUB);
        else
            cfs.replaceCompactedSSTables(Collections.singletonList(sstable), Collections.singletonList(scrubber.getNewSSTable()), OperationType.SCRUB);
    }

    /**
     * Determines if a cleanup would actually remove any data in this SSTable based
     * on a set of owned ranges.
     */
    static boolean needsCleanup(SSTableReader sstable, Collection<Range<Token>> ownedRanges)
    {
        assert !ownedRanges.isEmpty(); // cleanup checks for this

        // unwrap and sort the ranges by LHS token
        List<Range<Token>> sortedRanges = Range.normalize(ownedRanges);

        // see if there are any keys LTE the token for the start of the first range
        // (token range ownership is exclusive on the LHS.)
        Range<Token> firstRange = sortedRanges.get(0);
        if (sstable.first.token.compareTo(firstRange.left) <= 0)
            return true;

        // then, iterate over all owned ranges and see if the next key beyond the end of the owned
        // range falls before the start of the next range
        for (int i = 0; i < sortedRanges.size(); i++)
        {
            Range<Token> range = sortedRanges.get(i);
            if (range.right.isMinimum())
            {
                // we split a wrapping range and this is the second half.
                // there can't be any keys beyond this (and this is the last range)
                return false;
            }

            DecoratedKey firstBeyondRange = sstable.firstKeyBeyond(range.right.maxKeyBound());
            if (firstBeyondRange == null)
            {
                // we ran off the end of the sstable looking for the next key; we don't need to check any more ranges
                return false;
            }

            if (i == (ownedRanges.size() - 1))
            {
                // we're at the last range and we found a key beyond the end of the range
                return true;
            }

            Range<Token> nextRange = sortedRanges.get(i + 1);
            if (!nextRange.contains(firstBeyondRange.token))
            {
                // we found a key in between the owned ranges
                return true;
            }
        }

        return false;
    }

    /**
     * This function goes over each file and removes the keys that the node is not responsible for
     * and only keeps keys that this node is responsible for.
     *
     * @throws IOException
     */
    private void doCleanupCompaction(final ColumnFamilyStore cfs, Collection<SSTableReader> sstables, CounterId.OneShotRenewer renewer) throws IOException
    {
        assert !cfs.isIndex();
        Keyspace keyspace = cfs.keyspace;
        Collection<Range<Token>> ranges = StorageService.instance.getLocalRanges(keyspace.getName());
        if (ranges.isEmpty())
        {
            logger.info("Cleanup cannot run before a node has joined the ring");
            return;
        }

        boolean hasIndexes = !cfs.indexManager.getIndexes().isEmpty();
        CleanupStrategy cleanupStrategy = CleanupStrategy.get(cfs, ranges, renewer);

        for (SSTableReader sstable : sstables)
        {
            if (!hasIndexes && !new Bounds<Token>(sstable.first.token, sstable.last.token).intersects(ranges))
            {
                cfs.replaceCompactedSSTables(Arrays.asList(sstable), Collections.<SSTableReader>emptyList(), OperationType.CLEANUP);
                continue;
            }
            if (!needsCleanup(sstable, ranges))
            {
                logger.debug("Skipping {} for cleanup; all rows should be kept", sstable);
                continue;
            }

            CompactionController controller = new CompactionController(cfs, Collections.singleton(sstable), getDefaultGcBefore(cfs));
            long start = System.nanoTime();

            long totalkeysWritten = 0;

            int expectedBloomFilterSize = Math.max(cfs.metadata.getIndexInterval(),
                                                   (int) (SSTableReader.getApproximateKeyCount(Arrays.asList(sstable), cfs.metadata)));
            if (logger.isDebugEnabled())
                logger.debug("Expected bloom filter size : " + expectedBloomFilterSize);

            logger.info("Cleaning up " + sstable);
            // Calculate the expected compacted filesize
            long expectedRangeFileSize = cfs.getExpectedCompactedFileSize(Arrays.asList(sstable), OperationType.CLEANUP);
            File compactionFileLocation = cfs.directories.getDirectoryForNewSSTables();
            if (compactionFileLocation == null)
                throw new IOException("disk full");

            ICompactionScanner scanner = cleanupStrategy.getScanner(sstable, getRateLimiter());
            CleanupInfo ci = new CleanupInfo(sstable, (SSTableScanner)scanner);

            metrics.beginCompaction(ci);
            SSTableWriter writer = createWriter(cfs,
                                                compactionFileLocation,
                                                expectedBloomFilterSize,
                                                sstable);
            SSTableReader newSstable = null;
            try
            {
                while (scanner.hasNext())
                {
                    if (ci.isStopRequested())
                        throw new CompactionInterruptedException(ci.getCompactionInfo());
                    SSTableIdentityIterator row = (SSTableIdentityIterator) scanner.next();

                    row = cleanupStrategy.cleanup(row);
                    if (row == null)
                        continue;
                    AbstractCompactedRow compactedRow = controller.getCompactedRow(row);
                    if (writer.append(compactedRow) != null)
                        totalkeysWritten++;
                }
                if (totalkeysWritten > 0)
                    newSstable = writer.closeAndOpenReader(sstable.maxDataAge);
                else
                    writer.abort();
            }
            catch (Throwable e)
            {
                writer.abort();
                throw Throwables.propagate(e);
            }
            finally
            {
                controller.close();
                scanner.close();
                metrics.finishCompaction(ci);
            }

            List<SSTableReader> results = new ArrayList<SSTableReader>(1);
            if (newSstable != null)
            {
                results.add(newSstable);

                String format = "Cleaned up to %s.  %,d to %,d (~%d%% of original) bytes for %,d keys.  Time: %,dms.";
                long dTime = TimeUnit.NANOSECONDS.toMillis(System.nanoTime() - start);
                long startsize = sstable.onDiskLength();
                long endsize = newSstable.onDiskLength();
                double ratio = (double) endsize / (double) startsize;
                logger.info(String.format(format, writer.getFilename(), startsize, endsize, (int) (ratio * 100), totalkeysWritten, dTime));
            }

            // flush to ensure we don't lose the tombstones on a restart, since they are not commitlog'd
            cfs.indexManager.flushIndexesBlocking();

            cfs.replaceCompactedSSTables(Arrays.asList(sstable), results, OperationType.CLEANUP);
        }
    }

    private static abstract class CleanupStrategy
    {
        public static CleanupStrategy get(ColumnFamilyStore cfs, Collection<Range<Token>> ranges, CounterId.OneShotRenewer renewer)
        {
            if (!cfs.indexManager.getIndexes().isEmpty() || cfs.metadata.getDefaultValidator().isCommutative())
                return new Full(cfs, ranges, renewer);

            return new Bounded(cfs, ranges);
        }

        public abstract ICompactionScanner getScanner(SSTableReader sstable, RateLimiter limiter);
        public abstract SSTableIdentityIterator cleanup(SSTableIdentityIterator row);

        private static final class Bounded extends CleanupStrategy
        {
            private final Collection<Range<Token>> ranges;

            public Bounded(final ColumnFamilyStore cfs, Collection<Range<Token>> ranges)
            {
                this.ranges = ranges;
                cacheCleanupExecutor.submit(new Runnable()
                {
                    @Override
                    public void run()
                    {
                        cfs.cleanupCache();
                    }
                });

            }
            @Override
            public ICompactionScanner getScanner(SSTableReader sstable, RateLimiter limiter)
            {
                return sstable.getScanner(ranges, limiter);
            }

            @Override
            public SSTableIdentityIterator cleanup(SSTableIdentityIterator row)
            {
                return row;
            }
        }

        private static final class Full extends CleanupStrategy
        {
            private final Collection<Range<Token>> ranges;
            private final ColumnFamilyStore cfs;
            private List<Column> indexedColumnsInRow;
            private final CounterId.OneShotRenewer renewer;

            public Full(ColumnFamilyStore cfs, Collection<Range<Token>> ranges, CounterId.OneShotRenewer renewer)
            {
                this.cfs = cfs;
                this.ranges = ranges;
                this.indexedColumnsInRow = null;
                this.renewer = renewer;
            }

            @Override
            public ICompactionScanner getScanner(SSTableReader sstable, RateLimiter limiter)
            {
                return sstable.getScanner(limiter);
            }

            @Override
            public SSTableIdentityIterator cleanup(SSTableIdentityIterator row)
            {
                if (Range.isInRanges(row.getKey().token, ranges))
                    return row;

                cfs.invalidateCachedRow(row.getKey());

                if (indexedColumnsInRow != null)
                    indexedColumnsInRow.clear();

                while (row.hasNext())
                {
                    OnDiskAtom column = row.next();
                    if (column instanceof CounterColumn)
                        renewer.maybeRenew((CounterColumn) column);

                    if (column instanceof Column && cfs.indexManager.indexes((Column) column))
                    {
                        if (indexedColumnsInRow == null)
                            indexedColumnsInRow = new ArrayList<>();

                        indexedColumnsInRow.add((Column) column);
                    }
                }

                if (indexedColumnsInRow != null && !indexedColumnsInRow.isEmpty())
                {
                    // acquire memtable lock here because secondary index deletion may cause a race. See CASSANDRA-3712
                    Keyspace.switchLock.readLock().lock();
                    try
                    {
                        cfs.indexManager.deleteFromIndexes(row.getKey(), indexedColumnsInRow);
                    }
                    finally
                    {
                        Keyspace.switchLock.readLock().unlock();
                    }
                }
                return null;
            }
        }
    }

    public static SSTableWriter createWriter(ColumnFamilyStore cfs,
                                             File compactionFileLocation,
                                             int expectedBloomFilterSize,
                                             SSTableReader sstable)
    {
        FileUtils.createDirectory(compactionFileLocation);
        return new SSTableWriter(cfs.getTempSSTablePath(compactionFileLocation),
                                 expectedBloomFilterSize,
                                 cfs.metadata,
                                 cfs.partitioner,
                                 SSTableMetadata.createCollector(Collections.singleton(sstable), cfs.metadata.comparator, sstable.getSSTableLevel()));
    }

    /**
     * Performs a readonly "compaction" of all sstables in order to validate complete rows,
     * but without writing the merge result
     */
    private void doValidationCompaction(ColumnFamilyStore cfs, Validator validator) throws IOException
    {
        // this isn't meant to be race-proof, because it's not -- it won't cause bugs for a CFS to be dropped
        // mid-validation, or to attempt to validate a droped CFS.  this is just a best effort to avoid useless work,
        // particularly in the scenario where a validation is submitted before the drop, and there are compactions
        // started prior to the drop keeping some sstables alive.  Since validationCompaction can run
        // concurrently with other compactions, it would otherwise go ahead and scan those again.
        if (!cfs.isValid())
            return;

        Collection<SSTableReader> sstables;
        String snapshotName = validator.desc.sessionId.toString();
        int gcBefore;
<<<<<<< HEAD
        if (cfs.snapshotExists(snapshotName))
=======
        boolean isSnapshotValidation = cfs.snapshotExists(validator.request.sessionid);
        if (isSnapshotValidation)
>>>>>>> 9d7bb1e0
        {
            // If there is a snapshot created for the session then read from there.
            sstables = cfs.getSnapshotSSTableReader(snapshotName);

            // Computing gcbefore based on the current time wouldn't be very good because we know each replica will execute
            // this at a different time (that's the whole purpose of repair with snaphsot). So instead we take the creation
            // time of the snapshot, which should give us roughtly the same time on each replica (roughtly being in that case
            // 'as good as in the non-snapshot' case)
            gcBefore = cfs.gcBefore(cfs.getSnapshotCreationTime(snapshotName));
        }
        else
        {
            // flush first so everyone is validating data that is as similar as possible
            StorageService.instance.forceKeyspaceFlush(cfs.keyspace.getName(), cfs.name);

            // we don't mark validating sstables as compacting in DataTracker, so we have to mark them referenced
            // instead so they won't be cleaned up if they do get compacted during the validation
            sstables = cfs.markCurrentSSTablesReferenced();
            if (validator.gcBefore > 0)
                gcBefore = validator.gcBefore;
            else
                gcBefore = getDefaultGcBefore(cfs);
        }

        CompactionIterable ci = new ValidationCompactionIterable(cfs, sstables, validator.desc.range, gcBefore);
        CloseableIterator<AbstractCompactedRow> iter = ci.iterator();
        metrics.beginCompaction(ci);
        try
        {
            // validate the CF as we iterate over it
            validator.prepare(cfs);
            while (iter.hasNext())
            {
                if (ci.isStopRequested())
                    throw new CompactionInterruptedException(ci.getCompactionInfo());
                AbstractCompactedRow row = iter.next();
                validator.add(row);
            }
            validator.complete();
        }
        finally
        {
            iter.close();
<<<<<<< HEAD
            if (cfs.snapshotExists(snapshotName))
                cfs.clearSnapshot(snapshotName);
=======
            if (isSnapshotValidation)
            {
                for (SSTableReader sstable : sstables)
                    FileUtils.closeQuietly(sstable);
                cfs.clearSnapshot(validator.request.sessionid);
            }
            else
            {
                SSTableReader.releaseReferences(sstables);
            }
>>>>>>> 9d7bb1e0

            metrics.finishCompaction(ci);
        }
    }

    /**
     * Is not scheduled, because it is performing disjoint work from sstable compaction.
     */
    public Future<?> submitIndexBuild(final SecondaryIndexBuilder builder)
    {
        Runnable runnable = new Runnable()
        {
            public void run()
            {
                metrics.beginCompaction(builder);
                try
                {
                    builder.build();
                }
                finally
                {
                    metrics.finishCompaction(builder);
                }
            }
        };

        return executor.submit(runnable);
    }

    public Future<?> submitCacheWrite(final AutoSavingCache.Writer writer)
    {
        Runnable runnable = new Runnable()
        {
            public void run()
            {
                if (!AutoSavingCache.flushInProgress.add(writer.cacheType()))
                {
                    logger.debug("Cache flushing was already in progress: skipping {}", writer.getCompactionInfo());
                    return;
                }
                try
                {
                    metrics.beginCompaction(writer);
                    try
                    {
                        writer.saveCache();
                    }
                    finally
                    {
                        metrics.finishCompaction(writer);
                    }
                }
                finally
                {
                    AutoSavingCache.flushInProgress.remove(writer.cacheType());
                }
            }
        };
        return executor.submit(runnable);
    }

    static int getDefaultGcBefore(ColumnFamilyStore cfs)
    {
        // 2ndary indexes have ExpiringColumns too, so we need to purge tombstones deleted before now. We do not need to
        // add any GcGrace however since 2ndary indexes are local to a node.
        return cfs.isIndex() ? (int) (System.currentTimeMillis() / 1000) : cfs.gcBefore(System.currentTimeMillis());
    }

    private static class ValidationCompactionIterable extends CompactionIterable
    {
        public ValidationCompactionIterable(ColumnFamilyStore cfs, Collection<SSTableReader> sstables, Range<Token> range, int gcBefore)
        {
            super(OperationType.VALIDATION,
                  cfs.getCompactionStrategy().getScanners(sstables, range),
                  new ValidationCompactionController(cfs, gcBefore));
        }
    }

    /*
     * Controller for validation compaction that always purges.
     * Note that we should not call cfs.getOverlappingSSTables on the provided
     * sstables because those sstables are not guaranteed to be active sstables
     * (since we can run repair on a snapshot).
     */
    private static class ValidationCompactionController extends CompactionController
    {
        public ValidationCompactionController(ColumnFamilyStore cfs, int gcBefore)
        {
            super(cfs, gcBefore);
        }

        @Override
        public boolean shouldPurge(DecoratedKey key, long delTimestamp)
        {
            /*
             * The main reason we always purge is that including gcable tombstone would mean that the
             * repair digest will depends on the scheduling of compaction on the different nodes. This
             * is still not perfect because gcbefore is currently dependend on the current time at which
             * the validation compaction start, which while not too bad for normal repair is broken for
             * repair on snapshots. A better solution would be to agree on a gcbefore that all node would
             * use, and we'll do that with CASSANDRA-4932.
             * Note validation compaction includes all sstables, so we don't have the problem of purging
             * a tombstone that could shadow a column in another sstable, but this is doubly not a concern
             * since validation compaction is read-only.
             */
            return true;
        }
    }

    public int getActiveCompactions()
    {
        return CompactionMetrics.getCompactions().size();
    }

    private static class CompactionExecutor extends ThreadPoolExecutor
    {
        protected CompactionExecutor(int minThreads, int maxThreads, String name, BlockingQueue<Runnable> queue)
        {
            super(minThreads, maxThreads, 60, TimeUnit.SECONDS, queue, new NamedThreadFactory(name, Thread.MIN_PRIORITY));
            allowCoreThreadTimeOut(true);
        }

        private CompactionExecutor(int threadCount, String name)
        {
            this(threadCount, threadCount, name, new LinkedBlockingQueue<Runnable>());
        }

        public CompactionExecutor()
        {
            this(Math.max(1, DatabaseDescriptor.getConcurrentCompactors()), "CompactionExecutor");
        }

        protected void beforeExecute(Thread t, Runnable r)
        {
            // can't set this in Thread factory, so we do it redundantly here
            isCompactionManager.set(true);
            super.beforeExecute(t, r);
        }

        // modified from DebuggableThreadPoolExecutor so that CompactionInterruptedExceptions are not logged
        @Override
        public void afterExecute(Runnable r, Throwable t)
        {
            super.afterExecute(r, t);

            if (t == null)
                t = DebuggableThreadPoolExecutor.extractThrowable(r);

            if (t != null)
            {
                if (t instanceof CompactionInterruptedException)
                {
                    logger.info(t.getMessage());
                    logger.debug("Full interruption stack trace:", t);
                }
                else
                {
                    DebuggableThreadPoolExecutor.handleOrLog(t);
                }
            }
        }
    }

    private static class ValidationExecutor extends CompactionExecutor
    {
        public ValidationExecutor()
        {
            super(1, Integer.MAX_VALUE, "ValidationExecutor", new SynchronousQueue<Runnable>());
        }
    }

    private static class CacheCleanupExecutor extends CompactionExecutor
    {
        public CacheCleanupExecutor()
        {
            super(1, "CacheCleanupExecutor");
        }
    }

    public interface CompactionExecutorStatsCollector
    {
        void beginCompaction(CompactionInfo.Holder ci);

        void finishCompaction(CompactionInfo.Holder ci);
    }

    public List<Map<String, String>> getCompactions()
    {
        List<Holder> compactionHolders = CompactionMetrics.getCompactions();
        List<Map<String, String>> out = new ArrayList<Map<String, String>>(compactionHolders.size());
        for (CompactionInfo.Holder ci : compactionHolders)
            out.add(ci.getCompactionInfo().asMap());
        return out;
    }

    public List<String> getCompactionSummary()
    {
        List<Holder> compactionHolders = CompactionMetrics.getCompactions();
        List<String> out = new ArrayList<String>(compactionHolders.size());
        for (CompactionInfo.Holder ci : compactionHolders)
            out.add(ci.getCompactionInfo().toString());
        return out;
    }

    public long getTotalBytesCompacted()
    {
        return metrics.bytesCompacted.count();
    }

    public long getTotalCompactionsCompleted()
    {
        return metrics.totalCompactionsCompleted.count();
    }

    public int getPendingTasks()
    {
        return metrics.pendingTasks.value();
    }

    public long getCompletedTasks()
    {
        return metrics.completedTasks.value();
    }

    private static class CleanupInfo extends CompactionInfo.Holder
    {
        private final SSTableReader sstable;
        private final SSTableScanner scanner;

        public CleanupInfo(SSTableReader sstable, SSTableScanner scanner)
        {
            this.sstable = sstable;
            this.scanner = scanner;
        }

        public CompactionInfo getCompactionInfo()
        {
            try
            {
                return new CompactionInfo(sstable.metadata,
                                          OperationType.CLEANUP,
                                          scanner.getCurrentPosition(),
                                          scanner.getLengthInBytes());
            }
            catch (Exception e)
            {
                throw new RuntimeException();
            }
        }
    }

    public void stopCompaction(String type)
    {
        OperationType operation = OperationType.valueOf(type);
        for (Holder holder : CompactionMetrics.getCompactions())
        {
            if (holder.getCompactionInfo().getTaskType() == operation)
                holder.stop();
        }
    }

    public int getCoreCompactorThreads()
    {
        return executor.getCorePoolSize();
    }

    public void setCoreCompactorThreads(int number)
    {
        executor.setCorePoolSize(number);
    }

    public int getMaximumCompactorThreads()
    {
        return executor.getMaximumPoolSize();
    }

    public void setMaximumCompactorThreads(int number)
    {
        executor.setMaximumPoolSize(number);
    }

    public int getCoreValidationThreads()
    {
        return validationExecutor.getCorePoolSize();
    }

    public void setCoreValidationThreads(int number)
    {
        validationExecutor.setCorePoolSize(number);
    }

    public int getMaximumValidatorThreads()
    {
        return validationExecutor.getMaximumPoolSize();
    }

    public void setMaximumValidatorThreads(int number)
    {
        validationExecutor.setMaximumPoolSize(number);
    }

    /**
     * Try to stop all of the compactions for given ColumnFamilies.
     *
     * Note that this method does not wait for all compactions to finish; you'll need to loop against
     * isCompacting if you want that behavior.
     *
     * @param columnFamilies The ColumnFamilies to try to stop compaction upon.
     * @param interruptValidation true if validation operations for repair should also be interrupted
     *
     */
    public void interruptCompactionFor(Iterable<CFMetaData> columnFamilies, boolean interruptValidation)
    {
        assert columnFamilies != null;

        // interrupt in-progress compactions
        for (Holder compactionHolder : CompactionMetrics.getCompactions())
        {
            CompactionInfo info = compactionHolder.getCompactionInfo();
            if ((info.getTaskType() == OperationType.VALIDATION) && !interruptValidation)
                continue;

            if (Iterables.contains(columnFamilies, info.getCFMetaData()))
                compactionHolder.stop(); // signal compaction to stop
        }
    }
}<|MERGE_RESOLUTION|>--- conflicted
+++ resolved
@@ -757,12 +757,8 @@
         Collection<SSTableReader> sstables;
         String snapshotName = validator.desc.sessionId.toString();
         int gcBefore;
-<<<<<<< HEAD
-        if (cfs.snapshotExists(snapshotName))
-=======
-        boolean isSnapshotValidation = cfs.snapshotExists(validator.request.sessionid);
+        boolean isSnapshotValidation = cfs.snapshotExists(snapshotName);
         if (isSnapshotValidation)
->>>>>>> 9d7bb1e0
         {
             // If there is a snapshot created for the session then read from there.
             sstables = cfs.getSnapshotSSTableReader(snapshotName);
@@ -806,21 +802,16 @@
         finally
         {
             iter.close();
-<<<<<<< HEAD
-            if (cfs.snapshotExists(snapshotName))
-                cfs.clearSnapshot(snapshotName);
-=======
             if (isSnapshotValidation)
             {
                 for (SSTableReader sstable : sstables)
                     FileUtils.closeQuietly(sstable);
-                cfs.clearSnapshot(validator.request.sessionid);
+                cfs.clearSnapshot(snapshotName);
             }
             else
             {
                 SSTableReader.releaseReferences(sstables);
             }
->>>>>>> 9d7bb1e0
 
             metrics.finishCompaction(ci);
         }
