/*
 * Licensed to the Apache Software Foundation (ASF) under one
 * or more contributor license agreements.  See the NOTICE file
 * distributed with this work for additional information
 * regarding copyright ownership.  The ASF licenses this file
 * to you under the Apache License, Version 2.0 (the
 * "License"); you may not use this file except in compliance
 * with the License.  You may obtain a copy of the License at
 *
 *     http://www.apache.org/licenses/LICENSE-2.0
 *
 * Unless required by applicable law or agreed to in writing, software
 * distributed under the License is distributed on an "AS IS" BASIS,
 * WITHOUT WARRANTIES OR CONDITIONS OF ANY KIND, either express or implied.
 * See the License for the specific language governing permissions and
 * limitations under the License.
 */
package org.apache.cassandra.service;

import static java.nio.charset.StandardCharsets.ISO_8859_1;

import java.io.ByteArrayInputStream;
import java.io.DataInputStream;
import java.io.File;
import java.io.IOException;
import java.lang.management.ManagementFactory;
import java.net.InetAddress;
import java.net.UnknownHostException;
import java.nio.ByteBuffer;
import java.util.ArrayList;
import java.util.Arrays;
import java.util.Collection;
import java.util.Collections;
import java.util.HashMap;
import java.util.HashSet;
import java.util.Iterator;
import java.util.LinkedHashMap;
import java.util.LinkedList;
import java.util.List;
import java.util.Map;
import java.util.Map.Entry;
import java.util.Set;
import java.util.SortedMap;
import java.util.TreeMap;
import java.util.UUID;
import java.util.concurrent.CopyOnWriteArrayList;
import java.util.concurrent.ExecutionException;
import java.util.concurrent.ExecutorService;
import java.util.concurrent.Future;
import java.util.concurrent.FutureTask;
import java.util.concurrent.TimeUnit;
import java.util.concurrent.TimeoutException;
import java.util.concurrent.atomic.AtomicBoolean;
import java.util.concurrent.atomic.AtomicInteger;

import javax.management.JMX;
import javax.management.MBeanServer;
import javax.management.NotificationBroadcasterSupport;
import javax.management.ObjectName;
import javax.management.openmbean.TabularData;
import javax.management.openmbean.TabularDataSupport;

import org.apache.cassandra.auth.AuthKeyspace;
import org.apache.cassandra.auth.AuthMigrationListener;
import org.apache.cassandra.concurrent.ScheduledExecutors;
import org.apache.cassandra.concurrent.Stage;
import org.apache.cassandra.concurrent.StageManager;
import org.apache.cassandra.config.CFMetaData;
import org.apache.cassandra.config.DatabaseDescriptor;
import org.apache.cassandra.config.KSMetaData;
import org.apache.cassandra.config.Schema;
import org.apache.cassandra.db.BatchlogManager;
import org.apache.cassandra.db.ColumnFamilyStore;
import org.apache.cassandra.db.CounterMutationVerbHandler;
import org.apache.cassandra.db.DecoratedKey;
import org.apache.cassandra.db.DefinitionsUpdateVerbHandler;
import org.apache.cassandra.db.HintedHandOffManager;
import org.apache.cassandra.db.Keyspace;
import org.apache.cassandra.db.MigrationRequestVerbHandler;
import org.apache.cassandra.db.MutationVerbHandler;
import org.apache.cassandra.db.ReadRepairVerbHandler;
import org.apache.cassandra.db.ReadVerbHandler;
import org.apache.cassandra.db.SchemaCheckVerbHandler;
import org.apache.cassandra.db.SnapshotDetailsTabularData;
import org.apache.cassandra.db.SystemKeyspace;
import org.apache.cassandra.db.TruncateVerbHandler;
import org.apache.cassandra.db.commitlog.CommitLog;
import org.apache.cassandra.db.compaction.CompactionManager;
import org.apache.cassandra.dht.BootStrapper;
import org.apache.cassandra.dht.IPartitioner;
import org.apache.cassandra.dht.Range;
import org.apache.cassandra.dht.RangeStreamer;
import org.apache.cassandra.dht.RingPosition;
import org.apache.cassandra.dht.StreamStateStore;
import org.apache.cassandra.dht.Token;
import org.apache.cassandra.exceptions.AlreadyExistsException;
import org.apache.cassandra.exceptions.ConfigurationException;
import org.apache.cassandra.exceptions.InvalidRequestException;
import org.apache.cassandra.exceptions.UnavailableException;
import org.apache.cassandra.gms.ApplicationState;
import org.apache.cassandra.gms.EndpointState;
import org.apache.cassandra.gms.FailureDetector;
import org.apache.cassandra.gms.GossipDigestAck2VerbHandler;
import org.apache.cassandra.gms.GossipDigestAckVerbHandler;
import org.apache.cassandra.gms.GossipDigestSynVerbHandler;
import org.apache.cassandra.gms.GossipShutdownVerbHandler;
import org.apache.cassandra.gms.Gossiper;
import org.apache.cassandra.gms.IEndpointStateChangeSubscriber;
import org.apache.cassandra.gms.IFailureDetector;
import org.apache.cassandra.gms.TokenSerializer;
import org.apache.cassandra.gms.VersionedValue;
import org.apache.cassandra.io.sstable.SSTableDeletingTask;
import org.apache.cassandra.io.sstable.SSTableLoader;
import org.apache.cassandra.io.util.FileUtils;
import org.apache.cassandra.locator.AbstractReplicationStrategy;
import org.apache.cassandra.locator.DynamicEndpointSnitch;
import org.apache.cassandra.locator.IEndpointSnitch;
import org.apache.cassandra.locator.LocalStrategy;
import org.apache.cassandra.locator.TokenMetadata;
import org.apache.cassandra.metrics.StorageMetrics;
import org.apache.cassandra.net.AsyncOneResponse;
import org.apache.cassandra.net.MessageOut;
import org.apache.cassandra.net.MessagingService;
import org.apache.cassandra.net.ResponseVerbHandler;
import org.apache.cassandra.repair.RepairMessageVerbHandler;
import org.apache.cassandra.repair.RepairParallelism;
import org.apache.cassandra.repair.RepairRunnable;
import org.apache.cassandra.repair.SystemDistributedKeyspace;
import org.apache.cassandra.repair.messages.RepairOption;
import org.apache.cassandra.service.paxos.CommitVerbHandler;
import org.apache.cassandra.service.paxos.PrepareVerbHandler;
import org.apache.cassandra.service.paxos.ProposeVerbHandler;
import org.apache.cassandra.streaming.ReplicationFinishedVerbHandler;
import org.apache.cassandra.streaming.StreamManager;
import org.apache.cassandra.streaming.StreamPlan;
import org.apache.cassandra.streaming.StreamResultFuture;
import org.apache.cassandra.streaming.StreamState;
import org.apache.cassandra.thrift.EndpointDetails;
import org.apache.cassandra.thrift.TokenRange;
import org.apache.cassandra.thrift.cassandraConstants;
import org.apache.cassandra.tracing.TraceKeyspace;
import org.apache.cassandra.utils.BackgroundActivityMonitor;
import org.apache.cassandra.utils.FBUtilities;
import org.apache.cassandra.utils.JVMStabilityInspector;
import org.apache.cassandra.utils.OutputHandler;
import org.apache.cassandra.utils.Pair;
import org.apache.cassandra.utils.WindowsTimer;
import org.apache.cassandra.utils.WrappedRunnable;
import org.apache.cassandra.utils.progress.ProgressEvent;
import org.apache.cassandra.utils.progress.ProgressEventType;
import org.apache.cassandra.utils.progress.jmx.JMXProgressSupport;
import org.apache.commons.lang3.StringUtils;
import org.slf4j.Logger;
import org.slf4j.LoggerFactory;

import ch.qos.logback.classic.LoggerContext;
import ch.qos.logback.classic.jmx.JMXConfiguratorMBean;
import ch.qos.logback.classic.spi.ILoggingEvent;
import ch.qos.logback.core.Appender;

import com.google.common.annotations.VisibleForTesting;
import com.google.common.base.Predicate;
import com.google.common.collect.ArrayListMultimap;
import com.google.common.collect.Collections2;
import com.google.common.collect.HashMultimap;
import com.google.common.collect.ImmutableSet;
import com.google.common.collect.Iterables;
import com.google.common.collect.Lists;
import com.google.common.collect.Maps;
import com.google.common.collect.Multimap;
import com.google.common.collect.Sets;
import com.google.common.util.concurrent.FutureCallback;
import com.google.common.util.concurrent.Futures;
import com.google.common.util.concurrent.ListenableFuture;
import com.google.common.util.concurrent.Uninterruptibles;

/**
 * This abstraction contains the token/identifier of this node
 * on the identifier space. This token gets gossiped around.
 * This class will also maintain histograms of the load information
 * of other nodes in the cluster.
 */
public class StorageService extends NotificationBroadcasterSupport implements IEndpointStateChangeSubscriber, StorageServiceMBean
{
    private static final Logger logger = LoggerFactory.getLogger(StorageService.class);

    public static final int RING_DELAY = getRingDelay(); // delay after which we assume ring has stablized

    private final JMXProgressSupport progressSupport = new JMXProgressSupport(this);

    private static int getRingDelay()
    {
        String newdelay = System.getProperty("cassandra.ring_delay_ms");
        if (newdelay != null)
        {
            logger.info("Overriding RING_DELAY to {}ms", newdelay);
            return Integer.parseInt(newdelay);
        }
        else
            return 30 * 1000;
    }

    /* This abstraction maintains the token/endpoint metadata information */
    private TokenMetadata tokenMetadata = new TokenMetadata();

    public volatile VersionedValue.VersionedValueFactory valueFactory = new VersionedValue.VersionedValueFactory(getPartitioner());

    private Thread drainOnShutdown = null;
    private boolean inShutdownHook = false;

    public static final StorageService instance = new StorageService();

    public boolean isInShutdownHook()
    {
        return inShutdownHook;
    }

    public static IPartitioner getPartitioner()
    {
        return DatabaseDescriptor.getPartitioner();
    }

    public Collection<Range<Token>> getLocalRanges(String keyspaceName)
    {
        return getRangesForEndpoint(keyspaceName, FBUtilities.getBroadcastAddress());
    }

    public Collection<Range<Token>> getPrimaryRanges(String keyspace)
    {
        return getPrimaryRangesForEndpoint(keyspace, FBUtilities.getBroadcastAddress());
    }

    public Collection<Range<Token>> getPrimaryRangesWithinDC(String keyspace)
    {
        return getPrimaryRangeForEndpointWithinDC(keyspace, FBUtilities.getBroadcastAddress());
    }

    private final Set<InetAddress> replicatingNodes = Collections.synchronizedSet(new HashSet<InetAddress>());
    private CassandraDaemon daemon;

    private InetAddress removingNode;

    /* Are we starting this node in bootstrap mode? */
    private volatile boolean isBootstrapMode;

    /* we bootstrap but do NOT join the ring unless told to do so */
    private boolean isSurveyMode = Boolean.parseBoolean(System.getProperty("cassandra.write_survey", "false"));
    /* true if node is rebuilding and receiving data */
    private final AtomicBoolean isRebuilding = new AtomicBoolean();

    private boolean initialized;
    private volatile boolean joined = false;

    /* the probability for tracing any particular request, 0 disables tracing and 1 enables for all */
    private double traceProbability = 0.0;

    private static enum Mode { STARTING, NORMAL, JOINING, LEAVING, DECOMMISSIONED, MOVING, DRAINING, DRAINED }
    private Mode operationMode = Mode.STARTING;

    /* Used for tracking drain progress */
    private volatile int totalCFs, remainingCFs;

    private static final AtomicInteger nextRepairCommand = new AtomicInteger();

    private final List<IEndpointLifecycleSubscriber> lifecycleSubscribers = new CopyOnWriteArrayList<>();

    private static final BackgroundActivityMonitor bgMonitor = new BackgroundActivityMonitor();

    private final ObjectName jmxObjectName;

    private Collection<Token> bootstrapTokens = null;

    // true when keeping strict consistency while bootstrapping
    private boolean useStrictConsistency = Boolean.parseBoolean(System.getProperty("cassandra.consistent.rangemovement", "true"));
    private boolean replacing;

    private final StreamStateStore streamStateStore = new StreamStateStore();

    /** This method updates the local token on disk  */
    public void setTokens(Collection<Token> tokens)
    {
        if (logger.isDebugEnabled())
            logger.debug("Setting tokens to {}", tokens);
        SystemKeyspace.updateTokens(tokens);
        tokenMetadata.updateNormalTokens(tokens, FBUtilities.getBroadcastAddress());
        Collection<Token> localTokens = getLocalTokens();
        setGossipTokens(localTokens);
        setMode(Mode.NORMAL, false);
    }

    public void setGossipTokens(Collection<Token> tokens)
    {
        List<Pair<ApplicationState, VersionedValue>> states = new ArrayList<Pair<ApplicationState, VersionedValue>>();
        states.add(Pair.create(ApplicationState.TOKENS, valueFactory.tokens(tokens)));
        states.add(Pair.create(ApplicationState.STATUS, valueFactory.normal(tokens)));
        Gossiper.instance.addLocalApplicationStates(states);
    }

    public StorageService()
    {
        MBeanServer mbs = ManagementFactory.getPlatformMBeanServer();
        try
        {
            jmxObjectName = new ObjectName("org.apache.cassandra.db:type=StorageService");
            mbs.registerMBean(this, jmxObjectName);
            mbs.registerMBean(StreamManager.instance, new ObjectName(StreamManager.OBJECT_NAME));
        }
        catch (Exception e)
        {
            throw new RuntimeException(e);
        }

        /* register the verb handlers */
        MessagingService.instance().registerVerbHandlers(MessagingService.Verb.MUTATION, new MutationVerbHandler());
        MessagingService.instance().registerVerbHandlers(MessagingService.Verb.READ_REPAIR, new ReadRepairVerbHandler());
        MessagingService.instance().registerVerbHandlers(MessagingService.Verb.READ, new ReadVerbHandler());
        MessagingService.instance().registerVerbHandlers(MessagingService.Verb.RANGE_SLICE, new RangeSliceVerbHandler());
        MessagingService.instance().registerVerbHandlers(MessagingService.Verb.PAGED_RANGE, new RangeSliceVerbHandler());
        MessagingService.instance().registerVerbHandlers(MessagingService.Verb.COUNTER_MUTATION, new CounterMutationVerbHandler());
        MessagingService.instance().registerVerbHandlers(MessagingService.Verb.TRUNCATE, new TruncateVerbHandler());
        MessagingService.instance().registerVerbHandlers(MessagingService.Verb.PAXOS_PREPARE, new PrepareVerbHandler());
        MessagingService.instance().registerVerbHandlers(MessagingService.Verb.PAXOS_PROPOSE, new ProposeVerbHandler());
        MessagingService.instance().registerVerbHandlers(MessagingService.Verb.PAXOS_COMMIT, new CommitVerbHandler());

        // see BootStrapper for a summary of how the bootstrap verbs interact
        MessagingService.instance().registerVerbHandlers(MessagingService.Verb.REPLICATION_FINISHED, new ReplicationFinishedVerbHandler());
        MessagingService.instance().registerVerbHandlers(MessagingService.Verb.REQUEST_RESPONSE, new ResponseVerbHandler());
        MessagingService.instance().registerVerbHandlers(MessagingService.Verb.INTERNAL_RESPONSE, new ResponseVerbHandler());
        MessagingService.instance().registerVerbHandlers(MessagingService.Verb.REPAIR_MESSAGE, new RepairMessageVerbHandler());
        MessagingService.instance().registerVerbHandlers(MessagingService.Verb.GOSSIP_SHUTDOWN, new GossipShutdownVerbHandler());

        MessagingService.instance().registerVerbHandlers(MessagingService.Verb.GOSSIP_DIGEST_SYN, new GossipDigestSynVerbHandler());
        MessagingService.instance().registerVerbHandlers(MessagingService.Verb.GOSSIP_DIGEST_ACK, new GossipDigestAckVerbHandler());
        MessagingService.instance().registerVerbHandlers(MessagingService.Verb.GOSSIP_DIGEST_ACK2, new GossipDigestAck2VerbHandler());

        MessagingService.instance().registerVerbHandlers(MessagingService.Verb.DEFINITIONS_UPDATE, new DefinitionsUpdateVerbHandler());
        MessagingService.instance().registerVerbHandlers(MessagingService.Verb.SCHEMA_CHECK, new SchemaCheckVerbHandler());
        MessagingService.instance().registerVerbHandlers(MessagingService.Verb.MIGRATION_REQUEST, new MigrationRequestVerbHandler());

        MessagingService.instance().registerVerbHandlers(MessagingService.Verb.SNAPSHOT, new SnapshotVerbHandler());
        MessagingService.instance().registerVerbHandlers(MessagingService.Verb.ECHO, new EchoVerbHandler());
    }

    public void registerDaemon(CassandraDaemon daemon)
    {
        this.daemon = daemon;
    }

    public void register(IEndpointLifecycleSubscriber subscriber)
    {
        lifecycleSubscribers.add(subscriber);
    }

    public void unregister(IEndpointLifecycleSubscriber subscriber)
    {
        lifecycleSubscribers.remove(subscriber);
    }

    // should only be called via JMX
    public void stopGossiping()
    {
        if (initialized)
        {
            logger.warn("Stopping gossip by operator request");
            Gossiper.instance.stop();
            initialized = false;
        }
    }

    // should only be called via JMX
    public void startGossiping()
    {
        if (!initialized)
        {
            logger.warn("Starting gossip by operator request");
            setGossipTokens(getLocalTokens());
            Gossiper.instance.forceNewerGeneration();
            Gossiper.instance.start((int) (System.currentTimeMillis() / 1000));
            initialized = true;
        }
    }

    // should only be called via JMX
    public boolean isGossipRunning()
    {
        return Gossiper.instance.isEnabled();
    }

    // should only be called via JMX
    public void startRPCServer()
    {
        if (daemon == null)
        {
            throw new IllegalStateException("No configured daemon");
        }
        daemon.thriftServer.start();
    }

    public void stopRPCServer()
    {
        if (daemon == null)
        {
            throw new IllegalStateException("No configured daemon");
        }
        if (daemon.thriftServer != null)
            daemon.thriftServer.stop();
    }

    public boolean isRPCServerRunning()
    {
        if ((daemon == null) || (daemon.thriftServer == null))
        {
            return false;
        }
        return daemon.thriftServer.isRunning();
    }

    public void startNativeTransport()
    {
        if (daemon == null)
        {
            throw new IllegalStateException("No configured daemon");
        }

        try
        {
            daemon.nativeServer.start();
        }
        catch (Exception e)
        {
            throw new RuntimeException("Error starting native transport: " + e.getMessage());
        }
    }

    public void stopNativeTransport()
    {
        if (daemon == null)
        {
            throw new IllegalStateException("No configured daemon");
        }
        if (daemon.nativeServer != null)
            daemon.nativeServer.stop();
    }

    public boolean isNativeTransportRunning()
    {
        if ((daemon == null) || (daemon.nativeServer == null))
        {
            return false;
        }
        return daemon.nativeServer.isRunning();
    }

    public void stopTransports()
    {
        if (isInitialized())
        {
            logger.error("Stopping gossiper");
            stopGossiping();
        }
        if (isRPCServerRunning())
        {
            logger.error("Stopping RPC server");
            stopRPCServer();
        }
        if (isNativeTransportRunning())
        {
            logger.error("Stopping native transport");
            stopNativeTransport();
        }
    }

    private void shutdownClientServers()
    {
        stopRPCServer();
        stopNativeTransport();
    }

    public void stopClient()
    {
        Gossiper.instance.unregister(this);
        Gossiper.instance.stop();
        MessagingService.instance().shutdown();
        // give it a second so that task accepted before the MessagingService shutdown gets submitted to the stage (to avoid RejectedExecutionException)
        Uninterruptibles.sleepUninterruptibly(1, TimeUnit.SECONDS);
        StageManager.shutdownNow();
    }

    public boolean isInitialized()
    {
        return initialized;
    }

    public boolean isSetupCompleted()
    {
        return daemon == null
               ? false
               : daemon.setupCompleted();
    }

    public void stopDaemon()
    {
        if (daemon == null)
            throw new IllegalStateException("No configured daemon");
        daemon.deactivate();
    }

    public synchronized Collection<Token> prepareReplacementInfo() throws ConfigurationException
    {
        logger.info("Gathering node replacement information for {}", DatabaseDescriptor.getReplaceAddress());
        if (!MessagingService.instance().isListening())
            MessagingService.instance().listen(FBUtilities.getLocalAddress());

        // make magic happen
        Gossiper.instance.doShadowRound();

        UUID hostId = null;
        // now that we've gossiped at least once, we should be able to find the node we're replacing
        if (Gossiper.instance.getEndpointStateForEndpoint(DatabaseDescriptor.getReplaceAddress())== null)
            throw new RuntimeException("Cannot replace_address " + DatabaseDescriptor.getReplaceAddress() + " because it doesn't exist in gossip");
        hostId = Gossiper.instance.getHostId(DatabaseDescriptor.getReplaceAddress());
        try
        {
            if (Gossiper.instance.getEndpointStateForEndpoint(DatabaseDescriptor.getReplaceAddress()).getApplicationState(ApplicationState.TOKENS) == null)
                throw new RuntimeException("Could not find tokens for " + DatabaseDescriptor.getReplaceAddress() + " to replace");
            Collection<Token> tokens = TokenSerializer.deserialize(getPartitioner(), new DataInputStream(new ByteArrayInputStream(getApplicationStateValue(DatabaseDescriptor.getReplaceAddress(), ApplicationState.TOKENS))));

            SystemKeyspace.setLocalHostId(hostId); // use the replacee's host Id as our own so we receive hints, etc
            Gossiper.instance.resetEndpointStateMap(); // clean up since we have what we need
            return tokens;
        }
        catch (IOException e)
        {
            throw new RuntimeException(e);
        }
    }

    public synchronized void checkForEndpointCollision() throws ConfigurationException
    {
        logger.debug("Starting shadow gossip round to check for endpoint collision");
        if (!MessagingService.instance().isListening())
            MessagingService.instance().listen(FBUtilities.getLocalAddress());
        Gossiper.instance.doShadowRound();
<<<<<<< HEAD
        EndpointState epState = Gossiper.instance.getEndpointStateForEndpoint(FBUtilities.getBroadcastAddress());
        if (epState != null && !Gossiper.instance.isDeadState(epState) && !Gossiper.instance.isGossipOnlyMember(FBUtilities.getBroadcastAddress()))
=======
        if (!Gossiper.instance.isSafeForBootstrap(FBUtilities.getBroadcastAddress()))
>>>>>>> c2142e65
        {
            throw new RuntimeException(String.format("A node with address %s already exists, cancelling join. " +
                                                     "Use cassandra.replace_address if you want to replace this node.",
                                                     FBUtilities.getBroadcastAddress()));
        }
        if (useStrictConsistency)
        {
            for (Map.Entry<InetAddress, EndpointState> entry : Gossiper.instance.getEndpointStates())
            {
                // ignore local node or empty status
                if (entry.getKey().equals(FBUtilities.getBroadcastAddress()) || entry.getValue().getApplicationState(ApplicationState.STATUS) == null)
                    continue;
                String[] pieces = entry.getValue().getApplicationState(ApplicationState.STATUS).value.split(VersionedValue.DELIMITER_STR, -1);
                assert (pieces.length > 0);
                String state = pieces[0];
                if (state.equals(VersionedValue.STATUS_BOOTSTRAPPING) || state.equals(VersionedValue.STATUS_LEAVING) || state.equals(VersionedValue.STATUS_MOVING))
                    throw new UnsupportedOperationException("Other bootstrapping/leaving/moving nodes detected, cannot bootstrap while cassandra.consistent.rangemovement is true");
            }
        }
        Gossiper.instance.resetEndpointStateMap();
    }

    // for testing only
    public void unsafeInitialize() throws ConfigurationException
    {
        initialized = true;
        Gossiper.instance.register(this);
        Gossiper.instance.start((int) (System.currentTimeMillis() / 1000)); // needed for node-ring gathering.
        Gossiper.instance.addLocalApplicationState(ApplicationState.NET_VERSION, valueFactory.networkVersion());
        if (!MessagingService.instance().isListening())
            MessagingService.instance().listen(FBUtilities.getLocalAddress());
    }

    public synchronized void initServer() throws ConfigurationException
    {
        initServer(RING_DELAY);
    }

    public synchronized void initServer(int delay) throws ConfigurationException
    {
        logger.info("Cassandra version: {}", FBUtilities.getReleaseVersionString());
        logger.info("Thrift API version: {}", cassandraConstants.VERSION);
        logger.info("CQL supported versions: {} (default: {})",
                    StringUtils.join(ClientState.getCQLSupportedVersion(), ","), ClientState.DEFAULT_CQL_VERSION);

        initialized = true;

        try
        {
            // Ensure StorageProxy is initialized on start-up; see CASSANDRA-3797.
            Class.forName("org.apache.cassandra.service.StorageProxy");
            // also IndexSummaryManager, which is otherwise unreferenced
            Class.forName("org.apache.cassandra.io.sstable.IndexSummaryManager");
        }
        catch (ClassNotFoundException e)
        {
            throw new AssertionError(e);
        }

        if (Boolean.parseBoolean(System.getProperty("cassandra.load_ring_state", "true")))
        {
            logger.info("Loading persisted ring state");
            Multimap<InetAddress, Token> loadedTokens = SystemKeyspace.loadTokens();
            Map<InetAddress, UUID> loadedHostIds = SystemKeyspace.loadHostIds();
            for (InetAddress ep : loadedTokens.keySet())
            {
                if (ep.equals(FBUtilities.getBroadcastAddress()))
                {
                    // entry has been mistakenly added, delete it
                    SystemKeyspace.removeEndpoint(ep);
                }
                else
                {
                    tokenMetadata.updateNormalTokens(loadedTokens.get(ep), ep);
                    if (loadedHostIds.containsKey(ep))
                        tokenMetadata.updateHostId(loadedHostIds.get(ep), ep);
                    Gossiper.instance.addSavedEndpoint(ep);
                }
            }
        }

        // daemon threads, like our executors', continue to run while shutdown hooks are invoked
        drainOnShutdown = new Thread(new WrappedRunnable()
        {
            @Override
            public void runMayThrow() throws InterruptedException
            {
                inShutdownHook = true;
                ExecutorService counterMutationStage = StageManager.getStage(Stage.COUNTER_MUTATION);
                ExecutorService mutationStage = StageManager.getStage(Stage.MUTATION);
                if (mutationStage.isShutdown() && counterMutationStage.isShutdown())
                    return; // drained already

                if (daemon != null)
                	shutdownClientServers();
                ScheduledExecutors.optionalTasks.shutdown();
                Gossiper.instance.stop();

                // In-progress writes originating here could generate hints to be written, so shut down MessagingService
                // before mutation stage, so we can get all the hints saved before shutting down
                MessagingService.instance().shutdown();
                counterMutationStage.shutdown();
                mutationStage.shutdown();
                counterMutationStage.awaitTermination(3600, TimeUnit.SECONDS);
                mutationStage.awaitTermination(3600, TimeUnit.SECONDS);
                StorageProxy.instance.verifyNoHintsInProgress();

                List<Future<?>> flushes = new ArrayList<>();
                for (Keyspace keyspace : Keyspace.all())
                {
                    KSMetaData ksm = Schema.instance.getKSMetaData(keyspace.getName());
                    if (!ksm.durableWrites)
                    {
                        for (ColumnFamilyStore cfs : keyspace.getColumnFamilyStores())
                            flushes.add(cfs.forceFlush());
                    }
                }
                try
                {
                    FBUtilities.waitOnFutures(flushes);
                }
                catch (Throwable t)
                {
                    JVMStabilityInspector.inspectThrowable(t);
                    // don't let this stop us from shutting down the commitlog and other thread pools
                    logger.warn("Caught exception while waiting for memtable flushes during shutdown hook", t);
                }

                CommitLog.instance.shutdownBlocking();

                if (FBUtilities.isWindows())
                    WindowsTimer.endTimerPeriod(DatabaseDescriptor.getWindowsTimerInterval());

                // wait for miscellaneous tasks like sstable and commitlog segment deletion
                ScheduledExecutors.nonPeriodicTasks.shutdown();
                if (!ScheduledExecutors.nonPeriodicTasks.awaitTermination(1, TimeUnit.MINUTES))
                    logger.warn("Miscellaneous task executor still busy after one minute; proceeding with shutdown");
            }
        }, "StorageServiceShutdownHook");
        Runtime.getRuntime().addShutdownHook(drainOnShutdown);

        replacing = DatabaseDescriptor.isReplacing();

        prepareToJoin();

        // Has to be called after the host id has potentially changed in prepareToJoin().
        for (ColumnFamilyStore cfs : ColumnFamilyStore.all())
            if (cfs.metadata.isCounter())
                cfs.initCounterCache();

        if (Boolean.parseBoolean(System.getProperty("cassandra.join_ring", "true")))
        {
            joinTokenRing(delay);
        }
        else
        {
            Collection<Token> tokens = SystemKeyspace.getSavedTokens();
            if (!tokens.isEmpty())
            {
                tokenMetadata.updateNormalTokens(tokens, FBUtilities.getBroadcastAddress());
                // order is important here, the gossiper can fire in between adding these two states.  It's ok to send TOKENS without STATUS, but *not* vice versa.
                List<Pair<ApplicationState, VersionedValue>> states = new ArrayList<Pair<ApplicationState, VersionedValue>>();
                states.add(Pair.create(ApplicationState.TOKENS, valueFactory.tokens(tokens)));
                states.add(Pair.create(ApplicationState.STATUS, valueFactory.hibernate(true)));
                Gossiper.instance.addLocalApplicationStates(states);
            }
            logger.info("Not joining ring as requested. Use JMX (StorageService->joinRing()) to initiate ring joining");
        }
    }

    /**
     * In the event of forceful termination we need to remove the shutdown hook to prevent hanging (OOM for instance)
     */
    public void removeShutdownHook()
    {
        if (drainOnShutdown != null)
            Runtime.getRuntime().removeShutdownHook(drainOnShutdown);

        if (FBUtilities.isWindows())
            WindowsTimer.endTimerPeriod(DatabaseDescriptor.getWindowsTimerInterval());
    }

    private boolean shouldBootstrap()
    {
        return DatabaseDescriptor.isAutoBootstrap() && !SystemKeyspace.bootstrapComplete() && !DatabaseDescriptor.getSeeds().contains(FBUtilities.getBroadcastAddress());
    }

    private void prepareToJoin() throws ConfigurationException
    {
        if (!joined)
        {
            Map<ApplicationState, VersionedValue> appStates = new HashMap<>();

            if (replacing && !(Boolean.parseBoolean(System.getProperty("cassandra.join_ring", "true"))))
                throw new ConfigurationException("Cannot set both join_ring=false and attempt to replace a node");
            if (DatabaseDescriptor.getReplaceTokens().size() > 0 || DatabaseDescriptor.getReplaceNode() != null)
                throw new RuntimeException("Replace method removed; use cassandra.replace_address instead");
            if (replacing)
            {
                if (SystemKeyspace.bootstrapComplete())
                    throw new RuntimeException("Cannot replace address with a node that is already bootstrapped");
                if (!DatabaseDescriptor.isAutoBootstrap())
                    throw new RuntimeException("Trying to replace_address with auto_bootstrap disabled will not work, check your configuration");
                bootstrapTokens = prepareReplacementInfo();
                appStates.put(ApplicationState.TOKENS, valueFactory.tokens(bootstrapTokens));
                appStates.put(ApplicationState.STATUS, valueFactory.hibernate(true));
            }
            else if (shouldBootstrap())
            {
                checkForEndpointCollision();
            }

            // have to start the gossip service before we can see any info on other nodes.  this is necessary
            // for bootstrap to get the load info it needs.
            // (we won't be part of the storage ring though until we add a counterId to our state, below.)
            // Seed the host ID-to-endpoint map with our own ID.
            UUID localHostId = SystemKeyspace.getLocalHostId();
            getTokenMetadata().updateHostId(localHostId, FBUtilities.getBroadcastAddress());
            appStates.put(ApplicationState.NET_VERSION, valueFactory.networkVersion());
            appStates.put(ApplicationState.HOST_ID, valueFactory.hostId(localHostId));
            appStates.put(ApplicationState.RPC_ADDRESS, valueFactory.rpcaddress(DatabaseDescriptor.getBroadcastRpcAddress()));
            appStates.put(ApplicationState.RELEASE_VERSION, valueFactory.releaseVersion());
            logger.info("Starting up server gossip");
            Gossiper.instance.register(this);
            Gossiper.instance.start(SystemKeyspace.incrementAndGetGeneration(), appStates); // needed for node-ring gathering.
            // gossip snitch infos (local DC and rack)
            gossipSnitchInfo();
            // gossip Schema.emptyVersion forcing immediate check for schema updates (see MigrationManager#maybeScheduleSchemaPull)
            Schema.instance.updateVersionAndAnnounce(); // Ensure we know our own actual Schema UUID in preparation for updates

            if (!MessagingService.instance().isListening())
                MessagingService.instance().listen(FBUtilities.getLocalAddress());
            LoadBroadcaster.instance.startBroadcasting();

            HintedHandOffManager.instance.start();
            BatchlogManager.instance.start();
        }
    }

    private void joinTokenRing(int delay) throws ConfigurationException
    {
        joined = true;

        // We bootstrap if we haven't successfully bootstrapped before, as long as we are not a seed.
        // If we are a seed, or if the user manually sets auto_bootstrap to false,
        // we'll skip streaming data from other nodes and jump directly into the ring.
        //
        // The seed check allows us to skip the RING_DELAY sleep for the single-node cluster case,
        // which is useful for both new users and testing.
        //
        // We attempted to replace this with a schema-presence check, but you need a meaningful sleep
        // to get schema info from gossip which defeats the purpose.  See CASSANDRA-4427 for the gory details.
        Set<InetAddress> current = new HashSet<>();
        if (logger.isDebugEnabled())
        {
            logger.debug("Bootstrap variables: {} {} {} {}",
                         DatabaseDescriptor.isAutoBootstrap(),
                         SystemKeyspace.bootstrapInProgress(),
                         SystemKeyspace.bootstrapComplete(),
                         DatabaseDescriptor.getSeeds().contains(FBUtilities.getBroadcastAddress()));
        }
        if (DatabaseDescriptor.isAutoBootstrap() && !SystemKeyspace.bootstrapComplete() && DatabaseDescriptor.getSeeds().contains(FBUtilities.getBroadcastAddress()))
        {
            logger.info("This node will not auto bootstrap because it is configured to be a seed node.");
        }

        boolean dataAvailable = true; // make this to false when bootstrap streaming failed
        if (shouldBootstrap())
        {
            if (SystemKeyspace.bootstrapInProgress())
                logger.warn("Detected previous bootstrap failure; retrying");
            else
                SystemKeyspace.setBootstrapState(SystemKeyspace.BootstrapState.IN_PROGRESS);
            setMode(Mode.JOINING, "waiting for ring information", true);
            // first sleep the delay to make sure we see all our peers
            for (int i = 0; i < delay; i += 1000)
            {
                // if we see schema, we can proceed to the next check directly
                if (!Schema.instance.getVersion().equals(Schema.emptyVersion))
                {
                    logger.debug("got schema: {}", Schema.instance.getVersion());
                    break;
                }
                Uninterruptibles.sleepUninterruptibly(1, TimeUnit.SECONDS);
            }
            // if our schema hasn't matched yet, keep sleeping until it does
            // (post CASSANDRA-1391 we don't expect this to be necessary very often, but it doesn't hurt to be careful)
            while (!MigrationManager.isReadyForBootstrap())
            {
                setMode(Mode.JOINING, "waiting for schema information to complete", true);
                Uninterruptibles.sleepUninterruptibly(1, TimeUnit.SECONDS);
            }
            setMode(Mode.JOINING, "schema complete, ready to bootstrap", true);
            setMode(Mode.JOINING, "waiting for pending range calculation", true);
            PendingRangeCalculatorService.instance.blockUntilFinished();
            setMode(Mode.JOINING, "calculation complete, ready to bootstrap", true);

            logger.debug("... got ring + schema info");

            if (useStrictConsistency &&
                    (
                        tokenMetadata.getBootstrapTokens().valueSet().size() > 0 ||
                        tokenMetadata.getLeavingEndpoints().size() > 0 ||
                        tokenMetadata.getMovingEndpoints().size() > 0
                    ))
            {
                throw new UnsupportedOperationException("Other bootstrapping/leaving/moving nodes detected, cannot bootstrap while cassandra.consistent.rangemovement is true");
            }

            // get bootstrap tokens
            if (!replacing)
            {
                if (tokenMetadata.isMember(FBUtilities.getBroadcastAddress()))
                {
                    String s = "This node is already a member of the token ring; bootstrap aborted. (If replacing a dead node, remove the old one from the ring first.)";
                    throw new UnsupportedOperationException(s);
                }
                setMode(Mode.JOINING, "getting bootstrap token", true);
                bootstrapTokens = BootStrapper.getBootstrapTokens(tokenMetadata);
            }
            else
            {
                if (!DatabaseDescriptor.getReplaceAddress().equals(FBUtilities.getBroadcastAddress()))
                {
                    try
                    {
                        // Sleep additionally to make sure that the server actually is not alive
                        // and giving it more time to gossip if alive.
                        Thread.sleep(LoadBroadcaster.BROADCAST_INTERVAL);
                    }
                    catch (InterruptedException e)
                    {
                        throw new AssertionError(e);
                    }

                    // check for operator errors...
                    for (Token token : bootstrapTokens)
                    {
                        InetAddress existing = tokenMetadata.getEndpoint(token);
                        if (existing != null)
                        {
                            long nanoDelay = delay * 1000000L;
                            if (Gossiper.instance.getEndpointStateForEndpoint(existing).getUpdateTimestamp() > (System.nanoTime() - nanoDelay))
                                throw new UnsupportedOperationException("Cannot replace a live node... ");
                            current.add(existing);
                        }
                        else
                        {
                            throw new UnsupportedOperationException("Cannot replace token " + token + " which does not exist!");
                        }
                    }
                }
                else
                {
                    try
                    {
                        Thread.sleep(RING_DELAY);
                    }
                    catch (InterruptedException e)
                    {
                        throw new AssertionError(e);
                    }

                }
                setMode(Mode.JOINING, "Replacing a node with token(s): " + bootstrapTokens, true);
            }

            dataAvailable = bootstrap(bootstrapTokens);
        }
        else
        {
            bootstrapTokens = SystemKeyspace.getSavedTokens();
            if (bootstrapTokens.isEmpty())
            {
                Collection<String> initialTokens = DatabaseDescriptor.getInitialTokens();
                if (initialTokens.size() < 1)
                {
                    bootstrapTokens = BootStrapper.getRandomTokens(tokenMetadata, DatabaseDescriptor.getNumTokens());
                    if (DatabaseDescriptor.getNumTokens() == 1)
                        logger.warn("Generated random token {}. Random tokens will result in an unbalanced ring; see http://wiki.apache.org/cassandra/Operations", bootstrapTokens);
                    else
                        logger.info("Generated random tokens. tokens are {}", bootstrapTokens);
                }
                else
                {
                    bootstrapTokens = new ArrayList<>(initialTokens.size());
                    for (String token : initialTokens)
                        bootstrapTokens.add(getPartitioner().getTokenFactory().fromString(token));
                    logger.info("Saved tokens not found. Using configuration value: {}", bootstrapTokens);
                }
            }
            else
            {
                if (bootstrapTokens.size() != DatabaseDescriptor.getNumTokens())
                    throw new ConfigurationException("Cannot change the number of tokens from " + bootstrapTokens.size() + " to " + DatabaseDescriptor.getNumTokens());
                else
                    logger.info("Using saved tokens {}", bootstrapTokens);
            }
        }

        // if we don't have system_traces keyspace at this point, then create it manually
        if (Schema.instance.getKSMetaData(TraceKeyspace.NAME) == null)
            maybeAddKeyspace(TraceKeyspace.definition());

        if (Schema.instance.getKSMetaData(SystemDistributedKeyspace.NAME) == null)
            MigrationManager.announceNewKeyspace(SystemDistributedKeyspace.definition(), 0, false);

        if (!isSurveyMode)
        {
            if (dataAvailable)
            {
                // start participating in the ring.
                SystemKeyspace.setBootstrapState(SystemKeyspace.BootstrapState.COMPLETED);
                setTokens(bootstrapTokens);
                // remove the existing info about the replaced node.
                if (!current.isEmpty())
                {
                    for (InetAddress existing : current)
                        Gossiper.instance.replacedEndpoint(existing);
                }
                assert tokenMetadata.sortedTokens().size() > 0;
                doAuthSetup();
            }
            else
            {
                logger.warn("Some data streaming failed. Use nodetool to check bootstrap state and resume. For more, see `nodetool help bootstrap`. {}", SystemKeyspace.getBootstrapState());
            }
        }
        else
        {
            logger.info("Startup complete, but write survey mode is active, not becoming an active ring member. Use JMX (StorageService->joinRing()) to finalize ring joining.");
        }
    }

    public void gossipSnitchInfo()
    {
        IEndpointSnitch snitch = DatabaseDescriptor.getEndpointSnitch();
        String dc = snitch.getDatacenter(FBUtilities.getBroadcastAddress());
        String rack = snitch.getRack(FBUtilities.getBroadcastAddress());
        Gossiper.instance.addLocalApplicationState(ApplicationState.DC, StorageService.instance.valueFactory.datacenter(dc));
        Gossiper.instance.addLocalApplicationState(ApplicationState.RACK, StorageService.instance.valueFactory.rack(rack));
    }

    public synchronized void joinRing() throws IOException
    {
        if (!joined)
        {
            logger.info("Joining ring by operator request");
            try
            {
                joinTokenRing(0);
            }
            catch (ConfigurationException e)
            {
                throw new IOException(e.getMessage());
            }
        }
        else if (isSurveyMode)
        {
            setTokens(SystemKeyspace.getSavedTokens());
            SystemKeyspace.setBootstrapState(SystemKeyspace.BootstrapState.COMPLETED);
            isSurveyMode = false;
            logger.info("Leaving write survey mode and joining ring at operator request");
            assert tokenMetadata.sortedTokens().size() > 0;

            doAuthSetup();
        }
    }

    private void doAuthSetup()
    {
        try
        {
            // if we don't have system_auth keyspace at this point, then create it
            if (Schema.instance.getKSMetaData(AuthKeyspace.NAME) == null)
                maybeAddKeyspace(AuthKeyspace.definition());
        }
        catch (Exception e)
        {
            throw new AssertionError(e); // shouldn't ever happen.
        }

        // create any necessary tables as we may be upgrading in which case
        // the ks exists with the only the legacy tables defined.
        // Also, the addKeyspace above can be racy if multiple nodes are started
        // concurrently - see CASSANDRA-9201
        for (Map.Entry<String, CFMetaData> table : AuthKeyspace.definition().cfMetaData().entrySet())
            if (Schema.instance.getCFMetaData(AuthKeyspace.NAME, table.getKey()) == null)
                maybeAddTable(table.getValue());

        DatabaseDescriptor.getRoleManager().setup();
        DatabaseDescriptor.getAuthenticator().setup();
        DatabaseDescriptor.getAuthorizer().setup();
        MigrationManager.instance.register(new AuthMigrationListener());
    }

    private void maybeAddTable(CFMetaData cfm)
    {
        try
        {
            MigrationManager.announceNewColumnFamily(cfm);
        }
        catch (AlreadyExistsException e)
        {
            logger.debug("Attempted to create new table {}, but it already exists", cfm.cfName);
        }
    }

    private void maybeAddKeyspace(KSMetaData ksm)
    {
        try
        {
            MigrationManager.announceNewKeyspace(ksm, 0, false);
        }
        catch (AlreadyExistsException e)
        {
            logger.debug("Attempted to create new keyspace {}, but it already exists", ksm.name);
        }
    }

    public boolean isJoined()
    {
        return joined && !isSurveyMode;
    }

    public void rebuild(String sourceDc)
    {
        // check on going rebuild
        if (!isRebuilding.compareAndSet(false, true))
        {
            throw new IllegalStateException("Node is still rebuilding. Check nodetool netstats.");
        }

        logger.info("rebuild from dc: {}", sourceDc == null ? "(any dc)" : sourceDc);

        try
        {
            RangeStreamer streamer = new RangeStreamer(tokenMetadata,
                                                       null,
                                                       FBUtilities.getBroadcastAddress(),
                                                       "Rebuild",
                                                       !replacing && useStrictConsistency,
                                                       DatabaseDescriptor.getEndpointSnitch(),
                                                       streamStateStore);
            streamer.addSourceFilter(new RangeStreamer.FailureDetectorSourceFilter(FailureDetector.instance));
            if (sourceDc != null)
                streamer.addSourceFilter(new RangeStreamer.SingleDatacenterFilter(DatabaseDescriptor.getEndpointSnitch(), sourceDc));

            for (String keyspaceName : Schema.instance.getNonSystemKeyspaces())
                streamer.addRanges(keyspaceName, getLocalRanges(keyspaceName));

            StreamResultFuture resultFuture = streamer.fetchAsync();
            // wait for result
            resultFuture.get();
        }
        catch (InterruptedException e)
        {
            throw new RuntimeException("Interrupted while waiting on rebuild streaming");
        }
        catch (ExecutionException e)
        {
            // This is used exclusively through JMX, so log the full trace but only throw a simple RTE
            logger.error("Error while rebuilding node", e.getCause());
            throw new RuntimeException("Error while rebuilding node: " + e.getCause().getMessage());
        }
        finally
        {
            // rebuild is done (successfully or not)
            isRebuilding.set(false);
        }
    }

    public void setStreamThroughputMbPerSec(int value)
    {
        DatabaseDescriptor.setStreamThroughputOutboundMegabitsPerSec(value);
        logger.info("setstreamthroughput: throttle set to {}", value);
    }

    public int getStreamThroughputMbPerSec()
    {
        return DatabaseDescriptor.getStreamThroughputOutboundMegabitsPerSec();
    }

    public int getCompactionThroughputMbPerSec()
    {
        return DatabaseDescriptor.getCompactionThroughputMbPerSec();
    }

    public void setCompactionThroughputMbPerSec(int value)
    {
        DatabaseDescriptor.setCompactionThroughputMbPerSec(value);
    }

    public boolean isIncrementalBackupsEnabled()
    {
        return DatabaseDescriptor.isIncrementalBackupsEnabled();
    }

    public void setIncrementalBackupsEnabled(boolean value)
    {
        DatabaseDescriptor.setIncrementalBackupsEnabled(value);
    }

    private void setMode(Mode m, boolean log)
    {
        setMode(m, null, log);
    }

    private void setMode(Mode m, String msg, boolean log)
    {
        operationMode = m;
        String logMsg = msg == null ? m.toString() : String.format("%s: %s", m, msg);
        if (log)
            logger.info(logMsg);
        else
            logger.debug(logMsg);
    }

    /**
     * Bootstrap node by fetching data from other nodes.
     * If node is bootstrapping as a new node, then this also announces bootstrapping to the cluster.
     *
     * This blocks until streaming is done.
     *
     * @param tokens bootstrapping tokens
     * @return true if bootstrap succeeds.
     */
    private boolean bootstrap(final Collection<Token> tokens)
    {
        isBootstrapMode = true;
        SystemKeyspace.updateTokens(tokens); // DON'T use setToken, that makes us part of the ring locally which is incorrect until we are done bootstrapping
        if (!replacing)
        {
            // if not an existing token then bootstrap
            List<Pair<ApplicationState, VersionedValue>> states = new ArrayList<>();
            states.add(Pair.create(ApplicationState.TOKENS, valueFactory.tokens(tokens)));
            states.add(Pair.create(ApplicationState.STATUS, valueFactory.bootstrapping(tokens)));
            Gossiper.instance.addLocalApplicationStates(states);
            setMode(Mode.JOINING, "sleeping " + RING_DELAY + " ms for pending range setup", true);
            Uninterruptibles.sleepUninterruptibly(RING_DELAY, TimeUnit.MILLISECONDS);
        }
        else
        {
            // Dont set any state for the node which is bootstrapping the existing token...
            tokenMetadata.updateNormalTokens(tokens, FBUtilities.getBroadcastAddress());
            SystemKeyspace.removeEndpoint(DatabaseDescriptor.getReplaceAddress());
        }
        if (!Gossiper.instance.seenAnySeed())
            throw new IllegalStateException("Unable to contact any seeds!");

        if (Boolean.getBoolean("cassandra.reset_bootstrap_progress"))
        {
            logger.info("Resetting bootstrap progress to start fresh");
            SystemKeyspace.resetAvailableRanges();
        }

        setMode(Mode.JOINING, "Starting to bootstrap...", true);
        BootStrapper bootstrapper = new BootStrapper(FBUtilities.getBroadcastAddress(), tokens, tokenMetadata);
        bootstrapper.addProgressListener(progressSupport);
        ListenableFuture<StreamState> bootstrapStream = bootstrapper.bootstrap(streamStateStore, !replacing && useStrictConsistency); // handles token update
        Futures.addCallback(bootstrapStream, new FutureCallback<StreamState>()
        {
            @Override
            public void onSuccess(StreamState streamState)
            {
                isBootstrapMode = false;
                logger.info("Bootstrap completed! for the tokens {}", tokens);
            }

            @Override
            public void onFailure(Throwable e)
            {
                logger.warn("Error during bootstrap: " + e.getCause().getMessage(), e.getCause());
            }
        });
        try
        {
            bootstrapStream.get();
            return true;
        }
        catch (Throwable e)
        {
            logger.error("Error while waiting on bootstrap to complete. Bootstrap will have to be restarted.", e);
            return false;
        }
    }

    public boolean resumeBootstrap()
    {
        if (isBootstrapMode && SystemKeyspace.bootstrapInProgress())
        {
            logger.info("Resuming bootstrap...");

            // get bootstrap tokens saved in system keyspace
            final Collection<Token> tokens = SystemKeyspace.getSavedTokens();
            // already bootstrapped ranges are filtered during bootstrap
            BootStrapper bootstrapper = new BootStrapper(FBUtilities.getBroadcastAddress(), tokens, tokenMetadata);
            bootstrapper.addProgressListener(progressSupport);
            ListenableFuture<StreamState> bootstrapStream = bootstrapper.bootstrap(streamStateStore, !replacing && useStrictConsistency); // handles token update
            Futures.addCallback(bootstrapStream, new FutureCallback<StreamState>()
            {
                @Override
                public void onSuccess(StreamState streamState)
                {
                    isBootstrapMode = false;
                    // start participating in the ring.
                    // pretend we are in survey mode so we can use joinRing() here
                    isSurveyMode = true;
                    try
                    {
                        progressSupport.progress("bootstrap", ProgressEvent.createNotification("Joining ring..."));
                        joinRing();
                    }
                    catch (IOException ignore)
                    {
                        // joinRing with survey mode does not throw IOException
                    }
                    progressSupport.progress("bootstrap", new ProgressEvent(ProgressEventType.COMPLETE, 1, 1, "Resume bootstrap complete"));
                    logger.info("Resume complete");
                }

                @Override
                public void onFailure(Throwable e)
                {
                    String message = "Error during bootstrap: " + e.getCause().getMessage();
                    logger.error(message, e.getCause());
                    progressSupport.progress("bootstrap", new ProgressEvent(ProgressEventType.ERROR, 1, 1, message));
                    progressSupport.progress("bootstrap", new ProgressEvent(ProgressEventType.COMPLETE, 1, 1, "Resume bootstrap complete"));
                }
            });
            return true;
        }
        else
        {
            logger.info("Resuming bootstrap is requested, but the node is already bootstrapped.");
            return false;
        }
    }

    public boolean isBootstrapMode()
    {
        return isBootstrapMode;
    }

    public TokenMetadata getTokenMetadata()
    {
        return tokenMetadata;
    }

    /**
     * Increment about the known Compaction severity of the events in this node
     */
    public void reportSeverity(double incr)
    {
        bgMonitor.incrCompactionSeverity(incr);
    }

    public void reportManualSeverity(double incr)
    {
        bgMonitor.incrManualSeverity(incr);
    }

    public double getSeverity(InetAddress endpoint)
    {
        return bgMonitor.getSeverity(endpoint);
    }

    /**
     * for a keyspace, return the ranges and corresponding listen addresses.
     * @param keyspace
     * @return the endpoint map
     */
    public Map<List<String>, List<String>> getRangeToEndpointMap(String keyspace)
    {
        /* All the ranges for the tokens */
        Map<List<String>, List<String>> map = new HashMap<>();
        for (Map.Entry<Range<Token>,List<InetAddress>> entry : getRangeToAddressMap(keyspace).entrySet())
        {
            map.put(entry.getKey().asList(), stringify(entry.getValue()));
        }
        return map;
    }

    /**
     * Return the rpc address associated with an endpoint as a string.
     * @param endpoint The endpoint to get rpc address for
     * @return the rpc address
     */
    public String getRpcaddress(InetAddress endpoint)
    {
        if (endpoint.equals(FBUtilities.getBroadcastAddress()))
            return DatabaseDescriptor.getBroadcastRpcAddress().getHostAddress();
        else if (Gossiper.instance.getEndpointStateForEndpoint(endpoint).getApplicationState(ApplicationState.RPC_ADDRESS) == null)
            return endpoint.getHostAddress();
        else
            return Gossiper.instance.getEndpointStateForEndpoint(endpoint).getApplicationState(ApplicationState.RPC_ADDRESS).value;
    }

    /**
     * for a keyspace, return the ranges and corresponding RPC addresses for a given keyspace.
     * @param keyspace
     * @return the endpoint map
     */
    public Map<List<String>, List<String>> getRangeToRpcaddressMap(String keyspace)
    {
        /* All the ranges for the tokens */
        Map<List<String>, List<String>> map = new HashMap<>();
        for (Map.Entry<Range<Token>, List<InetAddress>> entry : getRangeToAddressMap(keyspace).entrySet())
        {
            List<String> rpcaddrs = new ArrayList<>(entry.getValue().size());
            for (InetAddress endpoint: entry.getValue())
            {
                rpcaddrs.add(getRpcaddress(endpoint));
            }
            map.put(entry.getKey().asList(), rpcaddrs);
        }
        return map;
    }

    public Map<List<String>, List<String>> getPendingRangeToEndpointMap(String keyspace)
    {
        // some people just want to get a visual representation of things. Allow null and set it to the first
        // non-system keyspace.
        if (keyspace == null)
            keyspace = Schema.instance.getNonSystemKeyspaces().get(0);

        Map<List<String>, List<String>> map = new HashMap<>();
        for (Map.Entry<Range<Token>, Collection<InetAddress>> entry : tokenMetadata.getPendingRanges(keyspace).entrySet())
        {
            List<InetAddress> l = new ArrayList<>(entry.getValue());
            map.put(entry.getKey().asList(), stringify(l));
        }
        return map;
    }

    public Map<Range<Token>, List<InetAddress>> getRangeToAddressMap(String keyspace)
    {
        return getRangeToAddressMap(keyspace, tokenMetadata.sortedTokens());
    }

    public Map<Range<Token>, List<InetAddress>> getRangeToAddressMapInLocalDC(String keyspace)
    {
        Predicate<InetAddress> isLocalDC = new Predicate<InetAddress>()
        {
            public boolean apply(InetAddress address)
            {
                return isLocalDC(address);
            }
        };

        Map<Range<Token>, List<InetAddress>> origMap = getRangeToAddressMap(keyspace, getTokensInLocalDC());
        Map<Range<Token>, List<InetAddress>> filteredMap = Maps.newHashMap();
        for (Map.Entry<Range<Token>, List<InetAddress>> entry : origMap.entrySet())
        {
            List<InetAddress> endpointsInLocalDC = Lists.newArrayList(Collections2.filter(entry.getValue(), isLocalDC));
            filteredMap.put(entry.getKey(), endpointsInLocalDC);
        }

        return filteredMap;
    }

    private List<Token> getTokensInLocalDC()
    {
        List<Token> filteredTokens = Lists.newArrayList();
        for (Token token : tokenMetadata.sortedTokens())
        {
            InetAddress endpoint = tokenMetadata.getEndpoint(token);
            if (isLocalDC(endpoint))
                filteredTokens.add(token);
        }
        return filteredTokens;
    }

    private boolean isLocalDC(InetAddress targetHost)
    {
        String remoteDC = DatabaseDescriptor.getEndpointSnitch().getDatacenter(targetHost);
        String localDC = DatabaseDescriptor.getEndpointSnitch().getDatacenter(FBUtilities.getBroadcastAddress());
        return remoteDC.equals(localDC);
    }

    private Map<Range<Token>, List<InetAddress>> getRangeToAddressMap(String keyspace, List<Token> sortedTokens)
    {
        // some people just want to get a visual representation of things. Allow null and set it to the first
        // non-system keyspace.
        if (keyspace == null)
            keyspace = Schema.instance.getNonSystemKeyspaces().get(0);

        List<Range<Token>> ranges = getAllRanges(sortedTokens);
        return constructRangeToEndpointMap(keyspace, ranges);
    }


    /**
     * The same as {@code describeRing(String)} but converts TokenRange to the String for JMX compatibility
     *
     * @param keyspace The keyspace to fetch information about
     *
     * @return a List of TokenRange(s) converted to String for the given keyspace
     */
    public List<String> describeRingJMX(String keyspace) throws IOException
    {
        List<TokenRange> tokenRanges;
        try
        {
            tokenRanges = describeRing(keyspace);
        }
        catch (InvalidRequestException e)
        {
            throw new IOException(e.getMessage());
        }
        List<String> result = new ArrayList<>(tokenRanges.size());

        for (TokenRange tokenRange : tokenRanges)
            result.add(tokenRange.toString());

        return result;
    }

    /**
     * The TokenRange for a given keyspace.
     *
     * @param keyspace The keyspace to fetch information about
     *
     * @return a List of TokenRange(s) for the given keyspace
     *
     * @throws InvalidRequestException if there is no ring information available about keyspace
     */
    public List<TokenRange> describeRing(String keyspace) throws InvalidRequestException
    {
        return describeRing(keyspace, false);
    }

    /**
     * The same as {@code describeRing(String)} but considers only the part of the ring formed by nodes in the local DC.
     */
    public List<TokenRange> describeLocalRing(String keyspace) throws InvalidRequestException
    {
        return describeRing(keyspace, true);
    }

    private List<TokenRange> describeRing(String keyspace, boolean includeOnlyLocalDC) throws InvalidRequestException
    {
        if (!Schema.instance.getKeyspaces().contains(keyspace))
            throw new InvalidRequestException("No such keyspace: " + keyspace);

        if (keyspace == null || Keyspace.open(keyspace).getReplicationStrategy() instanceof LocalStrategy)
            throw new InvalidRequestException("There is no ring for the keyspace: " + keyspace);

        List<TokenRange> ranges = new ArrayList<>();
        Token.TokenFactory tf = getPartitioner().getTokenFactory();

        Map<Range<Token>, List<InetAddress>> rangeToAddressMap =
                includeOnlyLocalDC
                        ? getRangeToAddressMapInLocalDC(keyspace)
                        : getRangeToAddressMap(keyspace);

        for (Map.Entry<Range<Token>, List<InetAddress>> entry : rangeToAddressMap.entrySet())
        {
            Range<Token> range = entry.getKey();
            List<InetAddress> addresses = entry.getValue();
            List<String> endpoints = new ArrayList<>(addresses.size());
            List<String> rpc_endpoints = new ArrayList<>(addresses.size());
            List<EndpointDetails> epDetails = new ArrayList<>(addresses.size());

            for (InetAddress endpoint : addresses)
            {
                EndpointDetails details = new EndpointDetails();
                details.host = endpoint.getHostAddress();
                details.datacenter = DatabaseDescriptor.getEndpointSnitch().getDatacenter(endpoint);
                details.rack = DatabaseDescriptor.getEndpointSnitch().getRack(endpoint);

                endpoints.add(details.host);
                rpc_endpoints.add(getRpcaddress(endpoint));

                epDetails.add(details);
            }

            TokenRange tr = new TokenRange(tf.toString(range.left.getToken()), tf.toString(range.right.getToken()), endpoints)
                                    .setEndpoint_details(epDetails)
                                    .setRpc_endpoints(rpc_endpoints);

            ranges.add(tr);
        }

        return ranges;
    }

    public Map<String, String> getTokenToEndpointMap()
    {
        Map<Token, InetAddress> mapInetAddress = tokenMetadata.getNormalAndBootstrappingTokenToEndpointMap();
        // in order to preserve tokens in ascending order, we use LinkedHashMap here
        Map<String, String> mapString = new LinkedHashMap<>(mapInetAddress.size());
        List<Token> tokens = new ArrayList<>(mapInetAddress.keySet());
        Collections.sort(tokens);
        for (Token token : tokens)
        {
            mapString.put(token.toString(), mapInetAddress.get(token).getHostAddress());
        }
        return mapString;
    }

    public String getLocalHostId()
    {
        return getTokenMetadata().getHostId(FBUtilities.getBroadcastAddress()).toString();
    }

    public Map<String, String> getHostIdMap()
    {
        Map<String, String> mapOut = new HashMap<>();
        for (Map.Entry<InetAddress, UUID> entry : getTokenMetadata().getEndpointToHostIdMapForReading().entrySet())
            mapOut.put(entry.getKey().getHostAddress(), entry.getValue().toString());
        return mapOut;
    }

    /**
     * Construct the range to endpoint mapping based on the true view
     * of the world.
     * @param ranges
     * @return mapping of ranges to the replicas responsible for them.
    */
    private Map<Range<Token>, List<InetAddress>> constructRangeToEndpointMap(String keyspace, List<Range<Token>> ranges)
    {
        Map<Range<Token>, List<InetAddress>> rangeToEndpointMap = new HashMap<>(ranges.size());
        for (Range<Token> range : ranges)
        {
            rangeToEndpointMap.put(range, Keyspace.open(keyspace).getReplicationStrategy().getNaturalEndpoints(range.right));
        }
        return rangeToEndpointMap;
    }

    public void beforeChange(InetAddress endpoint, EndpointState currentState, ApplicationState newStateKey, VersionedValue newValue)
    {
        // no-op
    }

    /*
     * Handle the reception of a new particular ApplicationState for a particular endpoint. Note that the value of the
     * ApplicationState has not necessarily "changed" since the last known value, if we already received the same update
     * from somewhere else.
     *
     * onChange only ever sees one ApplicationState piece change at a time (even if many ApplicationState updates were
     * received at the same time), so we perform a kind of state machine here. We are concerned with two events: knowing
     * the token associated with an endpoint, and knowing its operation mode. Nodes can start in either bootstrap or
     * normal mode, and from bootstrap mode can change mode to normal. A node in bootstrap mode needs to have
     * pendingranges set in TokenMetadata; a node in normal mode should instead be part of the token ring.
     *
     * Normal progression of ApplicationState.STATUS values for a node should be like this:
     * STATUS_BOOTSTRAPPING,token
     *   if bootstrapping. stays this way until all files are received.
     * STATUS_NORMAL,token
     *   ready to serve reads and writes.
     * STATUS_LEAVING,token
     *   get ready to leave the cluster as part of a decommission
     * STATUS_LEFT,token
     *   set after decommission is completed.
     *
     * Other STATUS values that may be seen (possibly anywhere in the normal progression):
     * STATUS_MOVING,newtoken
     *   set if node is currently moving to a new token in the ring
     * REMOVING_TOKEN,deadtoken
     *   set if the node is dead and is being removed by its REMOVAL_COORDINATOR
     * REMOVED_TOKEN,deadtoken
     *   set if the node is dead and has been removed by its REMOVAL_COORDINATOR
     *
     * Note: Any time a node state changes from STATUS_NORMAL, it will not be visible to new nodes. So it follows that
     * you should never bootstrap a new node during a removenode, decommission or move.
     */
    public void onChange(InetAddress endpoint, ApplicationState state, VersionedValue value)
    {
        if (state == ApplicationState.STATUS)
        {
            String apStateValue = value.value;
            String[] pieces = apStateValue.split(VersionedValue.DELIMITER_STR, -1);
            assert (pieces.length > 0);

            String moveName = pieces[0];

            switch (moveName)
            {
                case VersionedValue.STATUS_BOOTSTRAPPING:
                    handleStateBootstrap(endpoint);
                    break;
                case VersionedValue.STATUS_NORMAL:
                    handleStateNormal(endpoint);
                    break;
                case VersionedValue.REMOVING_TOKEN:
                case VersionedValue.REMOVED_TOKEN:
                    handleStateRemoving(endpoint, pieces);
                    break;
                case VersionedValue.STATUS_LEAVING:
                    handleStateLeaving(endpoint);
                    break;
                case VersionedValue.STATUS_LEFT:
                    handleStateLeft(endpoint, pieces);
                    break;
                case VersionedValue.STATUS_MOVING:
                    handleStateMoving(endpoint, pieces);
                    break;
            }
        }
        else
        {
            EndpointState epState = Gossiper.instance.getEndpointStateForEndpoint(endpoint);
            if (epState == null || Gossiper.instance.isDeadState(epState))
            {
                logger.debug("Ignoring state change for dead or unknown endpoint: {}", endpoint);
                return;
            }

            if (getTokenMetadata().isMember(endpoint))
            {
                switch (state)
                {
                    case RELEASE_VERSION:
                        SystemKeyspace.updatePeerInfo(endpoint, "release_version", value.value);
                        break;
                    case DC:
                        SystemKeyspace.updatePeerInfo(endpoint, "data_center", value.value);
                        break;
                    case RACK:
                        SystemKeyspace.updatePeerInfo(endpoint, "rack", value.value);
                        break;
                    case RPC_ADDRESS:
                        try
                        {
                            SystemKeyspace.updatePeerInfo(endpoint, "rpc_address", InetAddress.getByName(value.value));
                        }
                        catch (UnknownHostException e)
                        {
                            throw new RuntimeException(e);
                        }
                        break;
                    case SCHEMA:
                        SystemKeyspace.updatePeerInfo(endpoint, "schema_version", UUID.fromString(value.value));
                        MigrationManager.instance.scheduleSchemaPull(endpoint, epState);
                        break;
                    case HOST_ID:
                        SystemKeyspace.updatePeerInfo(endpoint, "host_id", UUID.fromString(value.value));
                        break;
                    case RPC_READY:
                        notifyRpcChange(endpoint, epState.isRpcReady());
                        break;
                }
            }
        }
    }

    private void updatePeerInfo(InetAddress endpoint)
    {
        EndpointState epState = Gossiper.instance.getEndpointStateForEndpoint(endpoint);
        for (Map.Entry<ApplicationState, VersionedValue> entry : epState.getApplicationStateMap().entrySet())
        {
            switch (entry.getKey())
            {
                case RELEASE_VERSION:
                    SystemKeyspace.updatePeerInfo(endpoint, "release_version", entry.getValue().value);
                    break;
                case DC:
                    SystemKeyspace.updatePeerInfo(endpoint, "data_center", entry.getValue().value);
                    break;
                case RACK:
                    SystemKeyspace.updatePeerInfo(endpoint, "rack", entry.getValue().value);
                    break;
                case RPC_ADDRESS:
                    try
                    {
                        SystemKeyspace.updatePeerInfo(endpoint, "rpc_address", InetAddress.getByName(entry.getValue().value));
                    }
                    catch (UnknownHostException e)
                    {
                        throw new RuntimeException(e);
                    }
                    break;
                case SCHEMA:
                    SystemKeyspace.updatePeerInfo(endpoint, "schema_version", UUID.fromString(entry.getValue().value));
                    break;
                case HOST_ID:
                    SystemKeyspace.updatePeerInfo(endpoint, "host_id", UUID.fromString(entry.getValue().value));
                    break;
            }
        }
    }

    private byte[] getApplicationStateValue(InetAddress endpoint, ApplicationState appstate)
    {
        String vvalue = Gossiper.instance.getEndpointStateForEndpoint(endpoint).getApplicationState(appstate).value;
        return vvalue.getBytes(ISO_8859_1);
    }

    private void notifyRpcChange(InetAddress endpoint, boolean ready)
    {
        if (ready)
        {
            notifyUp(endpoint);
            notifyJoined(endpoint);
        }
        else
        {
            notifyDown(endpoint);
        }
    }

    private void notifyUp(InetAddress endpoint)
    {
        if (!isRpcReady(endpoint) || !Gossiper.instance.isAlive(endpoint))
            return;

        for (IEndpointLifecycleSubscriber subscriber : lifecycleSubscribers)
            subscriber.onUp(endpoint);
    }

    private void notifyDown(InetAddress endpoint)
    {
        for (IEndpointLifecycleSubscriber subscriber : lifecycleSubscribers)
            subscriber.onDown(endpoint);
    }

    private void notifyJoined(InetAddress endpoint)
    {
        if (!isRpcReady(endpoint) || !isStatus(endpoint, VersionedValue.STATUS_NORMAL))
            return;

        for (IEndpointLifecycleSubscriber subscriber : lifecycleSubscribers)
            subscriber.onJoinCluster(endpoint);
    }

    private void notifyMoved(InetAddress endpoint)
    {
        for (IEndpointLifecycleSubscriber subscriber : lifecycleSubscribers)
            subscriber.onMove(endpoint);
    }

    private void notifyLeft(InetAddress endpoint)
    {
        for (IEndpointLifecycleSubscriber subscriber : lifecycleSubscribers)
            subscriber.onLeaveCluster(endpoint);
    }

    private boolean isStatus(InetAddress endpoint, String status)
    {
        return Gossiper.instance.getEndpointStateForEndpoint(endpoint).getStatus().equals(status);
    }

    private boolean isRpcReady(InetAddress endpoint)
    {
        return MessagingService.instance().getVersion(endpoint) < MessagingService.VERSION_22 ||
                Gossiper.instance.getEndpointStateForEndpoint(endpoint).isRpcReady();
    }

    public void setRpcReady(boolean value)
    {
        Gossiper.instance.addLocalApplicationState(ApplicationState.RPC_READY, valueFactory.rpcReady(value));
    }

    private Collection<Token> getTokensFor(InetAddress endpoint)
    {
        try
        {
            return TokenSerializer.deserialize(getPartitioner(), new DataInputStream(new ByteArrayInputStream(getApplicationStateValue(endpoint, ApplicationState.TOKENS))));
        }
        catch (IOException e)
        {
            throw new RuntimeException(e);
        }
    }

    /**
     * Handle node bootstrap
     *
     * @param endpoint bootstrapping node
     */
    private void handleStateBootstrap(InetAddress endpoint)
    {
        Collection<Token> tokens;
        // explicitly check for TOKENS, because a bootstrapping node might be bootstrapping in legacy mode; that is, not using vnodes and no token specified
        tokens = getTokensFor(endpoint);

        if (logger.isDebugEnabled())
            logger.debug("Node {} state bootstrapping, token {}", endpoint, tokens);

        // if this node is present in token metadata, either we have missed intermediate states
        // or the node had crashed. Print warning if needed, clear obsolete stuff and
        // continue.
        if (tokenMetadata.isMember(endpoint))
        {
            // If isLeaving is false, we have missed both LEAVING and LEFT. However, if
            // isLeaving is true, we have only missed LEFT. Waiting time between completing
            // leave operation and rebootstrapping is relatively short, so the latter is quite
            // common (not enough time for gossip to spread). Therefore we report only the
            // former in the log.
            if (!tokenMetadata.isLeaving(endpoint))
                logger.info("Node {} state jump to bootstrap", endpoint);
            tokenMetadata.removeEndpoint(endpoint);
        }

        tokenMetadata.addBootstrapTokens(tokens, endpoint);
        PendingRangeCalculatorService.instance.update();

        tokenMetadata.updateHostId(Gossiper.instance.getHostId(endpoint), endpoint);
    }

    /**
     * Handle node move to normal state. That is, node is entering token ring and participating
     * in reads.
     *
     * @param endpoint node
     */
    private void handleStateNormal(final InetAddress endpoint)
    {
        Collection<Token> tokens;

        tokens = getTokensFor(endpoint);

        Set<Token> tokensToUpdateInMetadata = new HashSet<>();
        Set<Token> tokensToUpdateInSystemKeyspace = new HashSet<>();
        Set<Token> localTokensToRemove = new HashSet<>();
        Set<InetAddress> endpointsToRemove = new HashSet<>();


        if (logger.isDebugEnabled())
            logger.debug("Node {} state normal, token {}", endpoint, tokens);

        if (tokenMetadata.isMember(endpoint))
            logger.info("Node {} state jump to normal", endpoint);

        updatePeerInfo(endpoint);
        // Order Matters, TM.updateHostID() should be called before TM.updateNormalToken(), (see CASSANDRA-4300).
        UUID hostId = Gossiper.instance.getHostId(endpoint);
        InetAddress existing = tokenMetadata.getEndpointForHostId(hostId);
        if (replacing && Gossiper.instance.getEndpointStateForEndpoint(DatabaseDescriptor.getReplaceAddress()) != null && (hostId.equals(Gossiper.instance.getHostId(DatabaseDescriptor.getReplaceAddress()))))
            logger.warn("Not updating token metadata for {} because I am replacing it", endpoint);
        else
        {
            if (existing != null && !existing.equals(endpoint))
            {
                if (existing.equals(FBUtilities.getBroadcastAddress()))
                {
                    logger.warn("Not updating host ID {} for {} because it's mine", hostId, endpoint);
                    tokenMetadata.removeEndpoint(endpoint);
                    endpointsToRemove.add(endpoint);
                }
                else if (Gossiper.instance.compareEndpointStartup(endpoint, existing) > 0)
                {
                    logger.warn("Host ID collision for {} between {} and {}; {} is the new owner", hostId, existing, endpoint, endpoint);
                    tokenMetadata.removeEndpoint(existing);
                    endpointsToRemove.add(existing);
                    tokenMetadata.updateHostId(hostId, endpoint);
                }
                else
                {
                    logger.warn("Host ID collision for {} between {} and {}; ignored {}", hostId, existing, endpoint, endpoint);
                    tokenMetadata.removeEndpoint(endpoint);
                    endpointsToRemove.add(endpoint);
                }
            }
            else
                tokenMetadata.updateHostId(hostId, endpoint);
        }

        for (final Token token : tokens)
        {
            // we don't want to update if this node is responsible for the token and it has a later startup time than endpoint.
            InetAddress currentOwner = tokenMetadata.getEndpoint(token);
            if (currentOwner == null)
            {
                logger.debug("New node {} at token {}", endpoint, token);
                tokensToUpdateInMetadata.add(token);
                tokensToUpdateInSystemKeyspace.add(token);
            }
            else if (endpoint.equals(currentOwner))
            {
                // set state back to normal, since the node may have tried to leave, but failed and is now back up
                tokensToUpdateInMetadata.add(token);
                tokensToUpdateInSystemKeyspace.add(token);
            }
            else if (Gossiper.instance.compareEndpointStartup(endpoint, currentOwner) > 0)
            {
                tokensToUpdateInMetadata.add(token);
                tokensToUpdateInSystemKeyspace.add(token);

                // currentOwner is no longer current, endpoint is.  Keep track of these moves, because when
                // a host no longer has any tokens, we'll want to remove it.
                Multimap<InetAddress, Token> epToTokenCopy = getTokenMetadata().getEndpointToTokenMapForReading();
                epToTokenCopy.get(currentOwner).remove(token);
                if (epToTokenCopy.get(currentOwner).size() < 1)
                    endpointsToRemove.add(currentOwner);

                logger.info(String.format("Nodes %s and %s have the same token %s.  %s is the new owner",
                                          endpoint,
                                          currentOwner,
                                          token,
                                          endpoint));
            }
            else
            {
                logger.info(String.format("Nodes %s and %s have the same token %s.  Ignoring %s",
                                           endpoint,
                                           currentOwner,
                                           token,
                                           endpoint));
            }
        }

        boolean isMoving = tokenMetadata.isMoving(endpoint); // capture because updateNormalTokens clears moving status
        tokenMetadata.updateNormalTokens(tokensToUpdateInMetadata, endpoint);
        for (InetAddress ep : endpointsToRemove)
        {
            removeEndpoint(ep);
            if (replacing && DatabaseDescriptor.getReplaceAddress().equals(ep))
                Gossiper.instance.replacementQuarantine(ep); // quarantine locally longer than normally; see CASSANDRA-8260
        }
        if (!tokensToUpdateInSystemKeyspace.isEmpty())
            SystemKeyspace.updateTokens(endpoint, tokensToUpdateInSystemKeyspace);
        if (!localTokensToRemove.isEmpty())
            SystemKeyspace.updateLocalTokens(Collections.<Token>emptyList(), localTokensToRemove);

        if (isMoving || operationMode == Mode.MOVING)
        {
            tokenMetadata.removeFromMoving(endpoint);
            notifyMoved(endpoint);
        }
        else
        {
            notifyJoined(endpoint);
        }

        PendingRangeCalculatorService.instance.update();
    }

    /**
     * Handle node preparing to leave the ring
     *
     * @param endpoint node
     */
    private void handleStateLeaving(InetAddress endpoint)
    {
        Collection<Token> tokens;
        tokens = getTokensFor(endpoint);

        if (logger.isDebugEnabled())
            logger.debug("Node {} state leaving, tokens {}", endpoint, tokens);

        // If the node is previously unknown or tokens do not match, update tokenmetadata to
        // have this node as 'normal' (it must have been using this token before the
        // leave). This way we'll get pending ranges right.
        if (!tokenMetadata.isMember(endpoint))
        {
            logger.info("Node {} state jump to leaving", endpoint);
            tokenMetadata.updateNormalTokens(tokens, endpoint);
        }
        else if (!tokenMetadata.getTokens(endpoint).containsAll(tokens))
        {
            logger.warn("Node {} 'leaving' token mismatch. Long network partition?", endpoint);
            tokenMetadata.updateNormalTokens(tokens, endpoint);
        }

        // at this point the endpoint is certainly a member with this token, so let's proceed
        // normally
        tokenMetadata.addLeavingEndpoint(endpoint);
        PendingRangeCalculatorService.instance.update();
    }

    /**
     * Handle node leaving the ring. This will happen when a node is decommissioned
     *
     * @param endpoint If reason for leaving is decommission, endpoint is the leaving node.
     * @param pieces STATE_LEFT,token
     */
    private void handleStateLeft(InetAddress endpoint, String[] pieces)
    {
        assert pieces.length >= 2;
        Collection<Token> tokens;
        tokens = getTokensFor(endpoint);

        if (logger.isDebugEnabled())
            logger.debug("Node {} state left, tokens {}", endpoint, tokens);

        excise(tokens, endpoint, extractExpireTime(pieces));
    }

    /**
     * Handle node moving inside the ring.
     *
     * @param endpoint moving endpoint address
     * @param pieces STATE_MOVING, token
     */
    private void handleStateMoving(InetAddress endpoint, String[] pieces)
    {
        assert pieces.length >= 2;
        Token token = getPartitioner().getTokenFactory().fromString(pieces[1]);

        if (logger.isDebugEnabled())
            logger.debug("Node {} state moving, new token {}", endpoint, token);

        tokenMetadata.addMovingEndpoint(token, endpoint);

        PendingRangeCalculatorService.instance.update();
    }

    /**
     * Handle notification that a node being actively removed from the ring via 'removenode'
     *
     * @param endpoint node
     * @param pieces either REMOVED_TOKEN (node is gone) or REMOVING_TOKEN (replicas need to be restored)
     */
    private void handleStateRemoving(InetAddress endpoint, String[] pieces)
    {
        assert (pieces.length > 0);

        if (endpoint.equals(FBUtilities.getBroadcastAddress()))
        {
            logger.info("Received removenode gossip about myself. Is this node rejoining after an explicit removenode?");
            try
            {
                drain();
            }
            catch (Exception e)
            {
                throw new RuntimeException(e);
            }
            return;
        }
        if (tokenMetadata.isMember(endpoint))
        {
            String state = pieces[0];
            Collection<Token> removeTokens = tokenMetadata.getTokens(endpoint);

            if (VersionedValue.REMOVED_TOKEN.equals(state))
            {
                excise(removeTokens, endpoint, extractExpireTime(pieces));
            }
            else if (VersionedValue.REMOVING_TOKEN.equals(state))
            {
                if (logger.isDebugEnabled())
                    logger.debug("Tokens {} removed manually (endpoint was {})", removeTokens, endpoint);

                // Note that the endpoint is being removed
                tokenMetadata.addLeavingEndpoint(endpoint);
                PendingRangeCalculatorService.instance.update();

                // find the endpoint coordinating this removal that we need to notify when we're done
                String[] coordinator = Gossiper.instance.getEndpointStateForEndpoint(endpoint).getApplicationState(ApplicationState.REMOVAL_COORDINATOR).value.split(VersionedValue.DELIMITER_STR, -1);
                UUID hostId = UUID.fromString(coordinator[1]);
                // grab any data we are now responsible for and notify responsible node
                restoreReplicaCount(endpoint, tokenMetadata.getEndpointForHostId(hostId));
            }
        }
        else // now that the gossiper has told us about this nonexistent member, notify the gossiper to remove it
        {
            if (VersionedValue.REMOVED_TOKEN.equals(pieces[0]))
                addExpireTimeIfFound(endpoint, extractExpireTime(pieces));
            removeEndpoint(endpoint);
        }
    }

    private void excise(Collection<Token> tokens, InetAddress endpoint)
    {
        logger.info("Removing tokens {} for {}", tokens, endpoint);
        HintedHandOffManager.instance.deleteHintsForEndpoint(endpoint);
        removeEndpoint(endpoint);
        tokenMetadata.removeEndpoint(endpoint);
        tokenMetadata.removeBootstrapTokens(tokens);

        notifyLeft(endpoint);
        PendingRangeCalculatorService.instance.update();
    }

    private void excise(Collection<Token> tokens, InetAddress endpoint, long expireTime)
    {
        addExpireTimeIfFound(endpoint, expireTime);
        excise(tokens, endpoint);
    }

    /** unlike excise we just need this endpoint gone without going through any notifications **/
    private void removeEndpoint(InetAddress endpoint)
    {
        Gossiper.instance.removeEndpoint(endpoint);
        SystemKeyspace.removeEndpoint(endpoint);
    }

    protected void addExpireTimeIfFound(InetAddress endpoint, long expireTime)
    {
        if (expireTime != 0L)
        {
            Gossiper.instance.addExpireTimeForEndpoint(endpoint, expireTime);
        }
    }

    protected long extractExpireTime(String[] pieces)
    {
        return Long.parseLong(pieces[2]);
    }

    /**
     * Finds living endpoints responsible for the given ranges
     *
     * @param keyspaceName the keyspace ranges belong to
     * @param ranges the ranges to find sources for
     * @return multimap of addresses to ranges the address is responsible for
     */
    private Multimap<InetAddress, Range<Token>> getNewSourceRanges(String keyspaceName, Set<Range<Token>> ranges)
    {
        InetAddress myAddress = FBUtilities.getBroadcastAddress();
        Multimap<Range<Token>, InetAddress> rangeAddresses = Keyspace.open(keyspaceName).getReplicationStrategy().getRangeAddresses(tokenMetadata.cloneOnlyTokenMap());
        Multimap<InetAddress, Range<Token>> sourceRanges = HashMultimap.create();
        IFailureDetector failureDetector = FailureDetector.instance;

        // find alive sources for our new ranges
        for (Range<Token> range : ranges)
        {
            Collection<InetAddress> possibleRanges = rangeAddresses.get(range);
            IEndpointSnitch snitch = DatabaseDescriptor.getEndpointSnitch();
            List<InetAddress> sources = snitch.getSortedListByProximity(myAddress, possibleRanges);

            assert (!sources.contains(myAddress));

            for (InetAddress source : sources)
            {
                if (failureDetector.isAlive(source))
                {
                    sourceRanges.put(source, range);
                    break;
                }
            }
        }
        return sourceRanges;
    }

    /**
     * Sends a notification to a node indicating we have finished replicating data.
     *
     * @param remote node to send notification to
     */
    private void sendReplicationNotification(InetAddress remote)
    {
        // notify the remote token
        MessageOut msg = new MessageOut(MessagingService.Verb.REPLICATION_FINISHED);
        IFailureDetector failureDetector = FailureDetector.instance;
        if (logger.isDebugEnabled())
            logger.debug("Notifying {} of replication completion\n", remote);
        while (failureDetector.isAlive(remote))
        {
            AsyncOneResponse iar = MessagingService.instance().sendRR(msg, remote);
            try
            {
                iar.get(DatabaseDescriptor.getRpcTimeout(), TimeUnit.MILLISECONDS);
                return; // done
            }
            catch(TimeoutException e)
            {
                // try again
            }
        }
    }

    /**
     * Called when an endpoint is removed from the ring. This function checks
     * whether this node becomes responsible for new ranges as a
     * consequence and streams data if needed.
     *
     * This is rather ineffective, but it does not matter so much
     * since this is called very seldom
     *
     * @param endpoint the node that left
     */
    private void restoreReplicaCount(InetAddress endpoint, final InetAddress notifyEndpoint)
    {
        Multimap<String, Map.Entry<InetAddress, Collection<Range<Token>>>> rangesToFetch = HashMultimap.create();

        InetAddress myAddress = FBUtilities.getBroadcastAddress();

        for (String keyspaceName : Schema.instance.getNonSystemKeyspaces())
        {
            Multimap<Range<Token>, InetAddress> changedRanges = getChangedRangesForLeaving(keyspaceName, endpoint);
            Set<Range<Token>> myNewRanges = new HashSet<>();
            for (Map.Entry<Range<Token>, InetAddress> entry : changedRanges.entries())
            {
                if (entry.getValue().equals(myAddress))
                    myNewRanges.add(entry.getKey());
            }
            Multimap<InetAddress, Range<Token>> sourceRanges = getNewSourceRanges(keyspaceName, myNewRanges);
            for (Map.Entry<InetAddress, Collection<Range<Token>>> entry : sourceRanges.asMap().entrySet())
            {
                rangesToFetch.put(keyspaceName, entry);
            }
        }

        StreamPlan stream = new StreamPlan("Restore replica count");
        for (String keyspaceName : rangesToFetch.keySet())
        {
            for (Map.Entry<InetAddress, Collection<Range<Token>>> entry : rangesToFetch.get(keyspaceName))
            {
                InetAddress source = entry.getKey();
                InetAddress preferred = SystemKeyspace.getPreferredIP(source);
                Collection<Range<Token>> ranges = entry.getValue();
                if (logger.isDebugEnabled())
                    logger.debug("Requesting from {} ranges {}", source, StringUtils.join(ranges, ", "));
                stream.requestRanges(source, preferred, keyspaceName, ranges);
            }
        }
        StreamResultFuture future = stream.execute();
        Futures.addCallback(future, new FutureCallback<StreamState>()
        {
            public void onSuccess(StreamState finalState)
            {
                sendReplicationNotification(notifyEndpoint);
            }

            public void onFailure(Throwable t)
            {
                logger.warn("Streaming to restore replica count failed", t);
                // We still want to send the notification
                sendReplicationNotification(notifyEndpoint);
            }
        });
    }

    // needs to be modified to accept either a keyspace or ARS.
    private Multimap<Range<Token>, InetAddress> getChangedRangesForLeaving(String keyspaceName, InetAddress endpoint)
    {
        // First get all ranges the leaving endpoint is responsible for
        Collection<Range<Token>> ranges = getRangesForEndpoint(keyspaceName, endpoint);

        if (logger.isDebugEnabled())
            logger.debug("Node {} ranges [{}]", endpoint, StringUtils.join(ranges, ", "));

        Map<Range<Token>, List<InetAddress>> currentReplicaEndpoints = new HashMap<>(ranges.size());

        // Find (for each range) all nodes that store replicas for these ranges as well
        TokenMetadata metadata = tokenMetadata.cloneOnlyTokenMap(); // don't do this in the loop! #7758
        for (Range<Token> range : ranges)
            currentReplicaEndpoints.put(range, Keyspace.open(keyspaceName).getReplicationStrategy().calculateNaturalEndpoints(range.right, metadata));

        TokenMetadata temp = tokenMetadata.cloneAfterAllLeft();

        // endpoint might or might not be 'leaving'. If it was not leaving (that is, removenode
        // command was used), it is still present in temp and must be removed.
        if (temp.isMember(endpoint))
            temp.removeEndpoint(endpoint);

        Multimap<Range<Token>, InetAddress> changedRanges = HashMultimap.create();

        // Go through the ranges and for each range check who will be
        // storing replicas for these ranges when the leaving endpoint
        // is gone. Whoever is present in newReplicaEndpoints list, but
        // not in the currentReplicaEndpoints list, will be needing the
        // range.
        for (Range<Token> range : ranges)
        {
            Collection<InetAddress> newReplicaEndpoints = Keyspace.open(keyspaceName).getReplicationStrategy().calculateNaturalEndpoints(range.right, temp);
            newReplicaEndpoints.removeAll(currentReplicaEndpoints.get(range));
            if (logger.isDebugEnabled())
                if (newReplicaEndpoints.isEmpty())
                    logger.debug("Range {} already in all replicas", range);
                else
                    logger.debug("Range {} will be responsibility of {}", range, StringUtils.join(newReplicaEndpoints, ", "));
            changedRanges.putAll(range, newReplicaEndpoints);
        }

        return changedRanges;
    }

    public void onJoin(InetAddress endpoint, EndpointState epState)
    {
        for (Map.Entry<ApplicationState, VersionedValue> entry : epState.getApplicationStateMap().entrySet())
        {
            onChange(endpoint, entry.getKey(), entry.getValue());
        }
        MigrationManager.instance.scheduleSchemaPull(endpoint, epState);
    }

    public void onAlive(InetAddress endpoint, EndpointState state)
    {
        MigrationManager.instance.scheduleSchemaPull(endpoint, state);

        if (tokenMetadata.isMember(endpoint))
        {
            HintedHandOffManager.instance.scheduleHintDelivery(endpoint, true);
            notifyUp(endpoint);
        }
    }

    public void onRemove(InetAddress endpoint)
    {
        tokenMetadata.removeEndpoint(endpoint);
        PendingRangeCalculatorService.instance.update();
    }

    public void onDead(InetAddress endpoint, EndpointState state)
    {
        MessagingService.instance().convict(endpoint);
        notifyDown(endpoint);
    }

    public void onRestart(InetAddress endpoint, EndpointState state)
    {
        // If we have restarted before the node was even marked down, we need to reset the connection pool
        if (state.isAlive())
            onDead(endpoint, state);
    }


    public String getLoadString()
    {
        return FileUtils.stringifyFileSize(StorageMetrics.load.getCount());
    }

    public Map<String, String> getLoadMap()
    {
        Map<String, String> map = new HashMap<>();
        for (Map.Entry<InetAddress,Double> entry : LoadBroadcaster.instance.getLoadInfo().entrySet())
        {
            map.put(entry.getKey().getHostAddress(), FileUtils.stringifyFileSize(entry.getValue()));
        }
        // gossiper doesn't see its own updates, so we need to special-case the local node
        map.put(FBUtilities.getBroadcastAddress().getHostAddress(), getLoadString());
        return map;
    }

    public final void deliverHints(String host) throws UnknownHostException
    {
        HintedHandOffManager.instance.scheduleHintDelivery(host);
    }

    public Collection<Token> getLocalTokens()
    {
        Collection<Token> tokens = SystemKeyspace.getSavedTokens();
        assert tokens != null && !tokens.isEmpty(); // should not be called before initServer sets this
        return tokens;
    }

    /* These methods belong to the MBean interface */

    public List<String> getTokens()
    {
        return getTokens(FBUtilities.getBroadcastAddress());
    }

    public List<String> getTokens(String endpoint) throws UnknownHostException
    {
        return getTokens(InetAddress.getByName(endpoint));
    }

    private List<String> getTokens(InetAddress endpoint)
    {
        List<String> strTokens = new ArrayList<>();
        for (Token tok : getTokenMetadata().getTokens(endpoint))
            strTokens.add(tok.toString());
        return strTokens;
    }

    public String getReleaseVersion()
    {
        return FBUtilities.getReleaseVersionString();
    }

    public String getSchemaVersion()
    {
        return Schema.instance.getVersion().toString();
    }

    public List<String> getLeavingNodes()
    {
        return stringify(tokenMetadata.getLeavingEndpoints());
    }

    public List<String> getMovingNodes()
    {
        List<String> endpoints = new ArrayList<>();

        for (Pair<Token, InetAddress> node : tokenMetadata.getMovingEndpoints())
        {
            endpoints.add(node.right.getHostAddress());
        }

        return endpoints;
    }

    public List<String> getJoiningNodes()
    {
        return stringify(tokenMetadata.getBootstrapTokens().valueSet());
    }

    public List<String> getLiveNodes()
    {
        return stringify(Gossiper.instance.getLiveMembers());
    }

    public List<String> getUnreachableNodes()
    {
        return stringify(Gossiper.instance.getUnreachableMembers());
    }

    public String[] getAllDataFileLocations()
    {
        String[] locations = DatabaseDescriptor.getAllDataFileLocations();
        for (int i = 0; i < locations.length; i++)
            locations[i] = FileUtils.getCanonicalPath(locations[i]);
        return locations;
    }

    public String getCommitLogLocation()
    {
        return FileUtils.getCanonicalPath(DatabaseDescriptor.getCommitLogLocation());
    }

    public String getSavedCachesLocation()
    {
        return FileUtils.getCanonicalPath(DatabaseDescriptor.getSavedCachesLocation());
    }

    private List<String> stringify(Iterable<InetAddress> endpoints)
    {
        List<String> stringEndpoints = new ArrayList<>();
        for (InetAddress ep : endpoints)
        {
            stringEndpoints.add(ep.getHostAddress());
        }
        return stringEndpoints;
    }

    public int getCurrentGenerationNumber()
    {
        return Gossiper.instance.getCurrentGenerationNumber(FBUtilities.getBroadcastAddress());
    }

    public int forceKeyspaceCleanup(String keyspaceName, String... columnFamilies) throws IOException, ExecutionException, InterruptedException
    {
        if (keyspaceName.equals(SystemKeyspace.NAME))
            throw new RuntimeException("Cleanup of the system keyspace is neither necessary nor wise");

        CompactionManager.AllSSTableOpStatus status = CompactionManager.AllSSTableOpStatus.SUCCESSFUL;
        for (ColumnFamilyStore cfStore : getValidColumnFamilies(false, false, keyspaceName, columnFamilies))
        {
            CompactionManager.AllSSTableOpStatus oneStatus = cfStore.forceCleanup();
            if (oneStatus != CompactionManager.AllSSTableOpStatus.SUCCESSFUL)
                status = oneStatus;
        }
        return status.statusCode;
    }

    public int scrub(boolean disableSnapshot, boolean skipCorrupted, String keyspaceName, String... columnFamilies) throws IOException, ExecutionException, InterruptedException
    {
        return scrub(disableSnapshot, skipCorrupted, true, keyspaceName, columnFamilies);
    }

    public int scrub(boolean disableSnapshot, boolean skipCorrupted, boolean checkData, String keyspaceName, String... columnFamilies) throws IOException, ExecutionException, InterruptedException
    {
        CompactionManager.AllSSTableOpStatus status = CompactionManager.AllSSTableOpStatus.SUCCESSFUL;
        for (ColumnFamilyStore cfStore : getValidColumnFamilies(true, false, keyspaceName, columnFamilies))
        {
            CompactionManager.AllSSTableOpStatus oneStatus = cfStore.scrub(disableSnapshot, skipCorrupted, checkData);
            if (oneStatus != CompactionManager.AllSSTableOpStatus.SUCCESSFUL)
                status = oneStatus;
        }
        return status.statusCode;
    }

    public int verify(boolean extendedVerify, String keyspaceName, String... columnFamilies) throws IOException, ExecutionException, InterruptedException
    {
        CompactionManager.AllSSTableOpStatus status = CompactionManager.AllSSTableOpStatus.SUCCESSFUL;
        for (ColumnFamilyStore cfStore : getValidColumnFamilies(false, false, keyspaceName, columnFamilies))
        {
            CompactionManager.AllSSTableOpStatus oneStatus = cfStore.verify(extendedVerify);
            if (oneStatus != CompactionManager.AllSSTableOpStatus.SUCCESSFUL)
                status = oneStatus;
        }
        return status.statusCode;
    }

    public int upgradeSSTables(String keyspaceName, boolean excludeCurrentVersion, String... columnFamilies) throws IOException, ExecutionException, InterruptedException
    {
        CompactionManager.AllSSTableOpStatus status = CompactionManager.AllSSTableOpStatus.SUCCESSFUL;
        for (ColumnFamilyStore cfStore : getValidColumnFamilies(true, true, keyspaceName, columnFamilies))
        {
            CompactionManager.AllSSTableOpStatus oneStatus = cfStore.sstablesRewrite(excludeCurrentVersion);
            if (oneStatus != CompactionManager.AllSSTableOpStatus.SUCCESSFUL)
                status = oneStatus;
        }
        return status.statusCode;
    }

    public void forceKeyspaceCompaction(boolean splitOutput, String keyspaceName, String... columnFamilies) throws IOException, ExecutionException, InterruptedException
    {
        for (ColumnFamilyStore cfStore : getValidColumnFamilies(true, false, keyspaceName, columnFamilies))
        {
            cfStore.forceMajorCompaction(splitOutput);
        }
    }

    /**
     * Takes the snapshot for the given keyspaces. A snapshot name must be specified.
     *
     * @param tag the tag given to the snapshot; may not be null or empty
     * @param keyspaceNames the names of the keyspaces to snapshot; empty means "all."
     */
    public void takeSnapshot(String tag, String... keyspaceNames) throws IOException
    {
        if (operationMode == Mode.JOINING)
            throw new IOException("Cannot snapshot until bootstrap completes");
        if (tag == null || tag.equals(""))
            throw new IOException("You must supply a snapshot name.");

        Iterable<Keyspace> keyspaces;
        if (keyspaceNames.length == 0)
        {
            keyspaces = Keyspace.all();
        }
        else
        {
            ArrayList<Keyspace> t = new ArrayList<>(keyspaceNames.length);
            for (String keyspaceName : keyspaceNames)
                t.add(getValidKeyspace(keyspaceName));
            keyspaces = t;
        }

        // Do a check to see if this snapshot exists before we actually snapshot
        for (Keyspace keyspace : keyspaces)
            if (keyspace.snapshotExists(tag))
                throw new IOException("Snapshot " + tag + " already exists.");


        for (Keyspace keyspace : keyspaces)
            keyspace.snapshot(tag, null);
    }

    /**
     * Takes the snapshot of a specific column family. A snapshot name must be specified.
     *
     * @param keyspaceName the keyspace which holds the specified column family
     * @param columnFamilyName the column family to snapshot
     * @param tag the tag given to the snapshot; may not be null or empty
     */
    public void takeColumnFamilySnapshot(String keyspaceName, String columnFamilyName, String tag) throws IOException
    {
        if (keyspaceName == null)
            throw new IOException("You must supply a keyspace name");
        if (operationMode == Mode.JOINING)
            throw new IOException("Cannot snapshot until bootstrap completes");

        if (columnFamilyName == null)
            throw new IOException("You must supply a table name");
        if (columnFamilyName.contains("."))
            throw new IllegalArgumentException("Cannot take a snapshot of a secondary index by itself. Run snapshot on the table that owns the index.");

        if (tag == null || tag.equals(""))
            throw new IOException("You must supply a snapshot name.");

        Keyspace keyspace = getValidKeyspace(keyspaceName);
        ColumnFamilyStore columnFamilyStore = keyspace.getColumnFamilyStore(columnFamilyName);
        if (columnFamilyStore.snapshotExists(tag))
            throw new IOException("Snapshot " + tag + " already exists.");

        columnFamilyStore.snapshot(tag);
    }

    /**
     * Takes the snapshot of a multiple column family from different keyspaces. A snapshot name must be specified.
     * 
     * 
     * @param tag
     *            the tag given to the snapshot; may not be null or empty
     * @param columnFamilyList
     *            list of columnfamily from different keyspace in the form of ks1.cf1 ks2.cf2
     */
    @Override
    public void takeMultipleColumnFamilySnapshot(String tag, String... columnFamilyList)
            throws IOException
    {
        Map<Keyspace, List<String>> keyspaceColumnfamily = new HashMap<Keyspace, List<String>>();
        for (String columnFamily : columnFamilyList)
        {
            String splittedString[] = columnFamily.split("\\.");
            if (splittedString.length == 2)
            {
                String keyspaceName = splittedString[0];
                String columnFamilyName = splittedString[1];

                if (keyspaceName == null)
                    throw new IOException("You must supply a keyspace name");
                if (operationMode.equals(Mode.JOINING))
                    throw new IOException("Cannot snapshot until bootstrap completes");

                if (columnFamilyName == null)
                    throw new IOException("You must supply a column family name");
                if (tag == null || tag.equals(""))
                    throw new IOException("You must supply a snapshot name.");

                Keyspace keyspace = getValidKeyspace(keyspaceName);
                ColumnFamilyStore columnFamilyStore = keyspace.getColumnFamilyStore(columnFamilyName);
                // As there can be multiple column family from same keyspace check if snapshot exist for that specific
                // columnfamily and not for whole keyspace

                if (columnFamilyStore.snapshotExists(tag))
                    throw new IOException("Snapshot " + tag + " already exists.");
                if (!keyspaceColumnfamily.containsKey(keyspace))
                {
                    keyspaceColumnfamily.put(keyspace, new ArrayList<String>());
                }

                // Add Keyspace columnfamily to map in order to support atomicity for snapshot process.
                // So no snapshot should happen if any one of the above conditions fail for any keyspace or columnfamily
                keyspaceColumnfamily.get(keyspace).add(columnFamilyName);

            }
            else
            {
                throw new IllegalArgumentException(
                        "Cannot take a snapshot on secondary index or invalid column family name. You must supply a column family name in the form of keyspace.columnfamily");
            }
        }

        for (Entry<Keyspace, List<String>> entry : keyspaceColumnfamily.entrySet())
        {
            for (String columnFamily : entry.getValue())
                entry.getKey().snapshot(tag, columnFamily);
        }

    }

    private Keyspace getValidKeyspace(String keyspaceName) throws IOException
    {
        if (!Schema.instance.getKeyspaces().contains(keyspaceName))
        {
            throw new IOException("Keyspace " + keyspaceName + " does not exist");
        }
        return Keyspace.open(keyspaceName);
    }

    /**
     * Remove the snapshot with the given name from the given keyspaces.
     * If no tag is specified we will remove all snapshots.
     */
    public void clearSnapshot(String tag, String... keyspaceNames) throws IOException
    {
        if(tag == null)
            tag = "";

        Set<String> keyspaces = new HashSet<>();
        for (String dataDir : DatabaseDescriptor.getAllDataFileLocations())
        {
            for(String keyspaceDir : new File(dataDir).list())
            {
                // Only add a ks if it has been specified as a param, assuming params were actually provided.
                if (keyspaceNames.length > 0 && !Arrays.asList(keyspaceNames).contains(keyspaceDir))
                    continue;
                keyspaces.add(keyspaceDir);
            }
        }

        for (String keyspace : keyspaces)
            Keyspace.clearSnapshot(tag, keyspace);

        if (logger.isDebugEnabled())
            logger.debug("Cleared out snapshot directories");
    }

    public Map<String, TabularData> getSnapshotDetails()
    {
        Map<String, TabularData> snapshotMap = new HashMap<>();
        for (Keyspace keyspace : Keyspace.all())
        {
            if (SystemKeyspace.NAME.equals(keyspace.getName()))
                continue;

            for (ColumnFamilyStore cfStore : keyspace.getColumnFamilyStores())
            {
                for (Map.Entry<String, Pair<Long,Long>> snapshotDetail : cfStore.getSnapshotDetails().entrySet())
                {
                    TabularDataSupport data = (TabularDataSupport)snapshotMap.get(snapshotDetail.getKey());
                    if (data == null)
                    {
                        data = new TabularDataSupport(SnapshotDetailsTabularData.TABULAR_TYPE);
                        snapshotMap.put(snapshotDetail.getKey(), data);
                    }

                    SnapshotDetailsTabularData.from(snapshotDetail.getKey(), keyspace.getName(), cfStore.getColumnFamilyName(), snapshotDetail, data);
                }
            }
        }
        return snapshotMap;
    }

    public long trueSnapshotsSize()
    {
        long total = 0;
        for (Keyspace keyspace : Keyspace.all())
        {
            if (SystemKeyspace.NAME.equals(keyspace.getName()))
                continue;

            for (ColumnFamilyStore cfStore : keyspace.getColumnFamilyStores())
            {
                total += cfStore.trueSnapshotsSize();
            }
        }

        return total;
    }

    /**
     * @param allowIndexes Allow index CF names to be passed in
     * @param autoAddIndexes Automatically add secondary indexes if a CF has them
     * @param keyspaceName keyspace
     * @param cfNames CFs
     * @throws java.lang.IllegalArgumentException when given CF name does not exist
     */
    public Iterable<ColumnFamilyStore> getValidColumnFamilies(boolean allowIndexes, boolean autoAddIndexes, String keyspaceName, String... cfNames) throws IOException
    {
        Keyspace keyspace = getValidKeyspace(keyspaceName);
        return keyspace.getValidColumnFamilies(allowIndexes, autoAddIndexes, cfNames);
    }

    /**
     * Flush all memtables for a keyspace and column families.
     * @param keyspaceName
     * @param columnFamilies
     * @throws IOException
     */
    public void forceKeyspaceFlush(String keyspaceName, String... columnFamilies) throws IOException
    {
        for (ColumnFamilyStore cfStore : getValidColumnFamilies(true, false, keyspaceName, columnFamilies))
        {
            logger.debug("Forcing flush on keyspace {}, CF {}", keyspaceName, cfStore.name);
            cfStore.forceBlockingFlush();
        }
    }

    public int repairAsync(String keyspace, Map<String, String> repairSpec)
    {
        RepairOption option = RepairOption.parse(repairSpec, getPartitioner());
        // if ranges are not specified
        if (option.getRanges().isEmpty())
        {
            if (option.isPrimaryRange())
            {
                // when repairing only primary range, neither dataCenters nor hosts can be set
                if (option.getDataCenters().isEmpty() && option.getHosts().isEmpty())
                    option.getRanges().addAll(getPrimaryRanges(keyspace));
                    // except dataCenters only contain local DC (i.e. -local)
                else if (option.getDataCenters().size() == 1 && option.getDataCenters().contains(DatabaseDescriptor.getLocalDataCenter()))
                    option.getRanges().addAll(getPrimaryRangesWithinDC(keyspace));
                else
                    throw new IllegalArgumentException("You need to run primary range repair on all nodes in the cluster.");
            }
            else
            {
                option.getRanges().addAll(getLocalRanges(keyspace));
            }
        }
        return forceRepairAsync(keyspace, option);
    }

    @Deprecated
    public int forceRepairAsync(String keyspace,
                                boolean isSequential,
                                Collection<String> dataCenters,
                                Collection<String> hosts,
                                boolean primaryRange,
                                boolean fullRepair,
                                String... columnFamilies)
    {
        return forceRepairAsync(keyspace, isSequential ? RepairParallelism.SEQUENTIAL.ordinal() : RepairParallelism.PARALLEL.ordinal(), dataCenters, hosts, primaryRange, fullRepair, columnFamilies);
    }

    @Deprecated
    public int forceRepairAsync(String keyspace,
                                int parallelismDegree,
                                Collection<String> dataCenters,
                                Collection<String> hosts,
                                boolean primaryRange,
                                boolean fullRepair,
                                String... columnFamilies)
    {
        if (parallelismDegree < 0 || parallelismDegree > RepairParallelism.values().length - 1)
        {
            throw new IllegalArgumentException("Invalid parallelism degree specified: " + parallelismDegree);
        }
        RepairParallelism parallelism = RepairParallelism.values()[parallelismDegree];
        if (FBUtilities.isWindows() && parallelism != RepairParallelism.PARALLEL)
        {
            logger.warn("Snapshot-based repair is not yet supported on Windows.  Reverting to parallel repair.");
            parallelism = RepairParallelism.PARALLEL;
        }

        RepairOption options = new RepairOption(parallelism, primaryRange, !fullRepair, false, 1, Collections.<Range<Token>>emptyList());
        if (dataCenters != null)
        {
            options.getDataCenters().addAll(dataCenters);
        }
        if (hosts != null)
        {
            options.getHosts().addAll(hosts);
        }
        if (primaryRange)
        {
            // when repairing only primary range, neither dataCenters nor hosts can be set
            if (options.getDataCenters().isEmpty() && options.getHosts().isEmpty())
                options.getRanges().addAll(getPrimaryRanges(keyspace));
                // except dataCenters only contain local DC (i.e. -local)
            else if (options.getDataCenters().size() == 1 && options.getDataCenters().contains(DatabaseDescriptor.getLocalDataCenter()))
                options.getRanges().addAll(getPrimaryRangesWithinDC(keyspace));
            else
                throw new IllegalArgumentException("You need to run primary range repair on all nodes in the cluster.");
        }
        else
        {
            options.getRanges().addAll(getLocalRanges(keyspace));
        }
        if (columnFamilies != null)
        {
            for (String columnFamily : columnFamilies)
            {
                options.getColumnFamilies().add(columnFamily);
            }
        }
        return forceRepairAsync(keyspace, options);
    }

    public int forceRepairAsync(String keyspace,
                                boolean isSequential,
                                boolean isLocal,
                                boolean primaryRange,
                                boolean fullRepair,
                                String... columnFamilies)
    {
        Set<String> dataCenters = null;
        if (isLocal)
        {
            dataCenters = Sets.newHashSet(DatabaseDescriptor.getLocalDataCenter());
        }
        return forceRepairAsync(keyspace, isSequential, dataCenters, null, primaryRange, fullRepair, columnFamilies);
    }

    public int forceRepairRangeAsync(String beginToken,
                                     String endToken,
                                     String keyspaceName,
                                     boolean isSequential,
                                     Collection<String> dataCenters,
                                     Collection<String> hosts,
                                     boolean fullRepair,
                                     String... columnFamilies)
    {
        return forceRepairRangeAsync(beginToken, endToken, keyspaceName,
                                     isSequential ? RepairParallelism.SEQUENTIAL.ordinal() : RepairParallelism.PARALLEL.ordinal(),
                                     dataCenters, hosts, fullRepair, columnFamilies);
    }

    public int forceRepairRangeAsync(String beginToken,
                                     String endToken,
                                     String keyspaceName,
                                     int parallelismDegree,
                                     Collection<String> dataCenters,
                                     Collection<String> hosts,
                                     boolean fullRepair,
                                     String... columnFamilies)
    {
        if (parallelismDegree < 0 || parallelismDegree > RepairParallelism.values().length - 1)
        {
            throw new IllegalArgumentException("Invalid parallelism degree specified: " + parallelismDegree);
        }
        RepairParallelism parallelism = RepairParallelism.values()[parallelismDegree];
        if (FBUtilities.isWindows() && parallelism != RepairParallelism.PARALLEL)
        {
            logger.warn("Snapshot-based repair is not yet supported on Windows.  Reverting to parallel repair.");
            parallelism = RepairParallelism.PARALLEL;
        }
        Collection<Range<Token>> repairingRange = createRepairRangeFrom(beginToken, endToken);

        RepairOption options = new RepairOption(parallelism, false, !fullRepair, false, 1, repairingRange);
        options.getDataCenters().addAll(dataCenters);
        if (hosts != null)
        {
            options.getHosts().addAll(hosts);
        }
        if (columnFamilies != null)
        {
            for (String columnFamily : columnFamilies)
            {
                options.getColumnFamilies().add(columnFamily);
            }
        }

        logger.info("starting user-requested repair of range {} for keyspace {} and column families {}",
                    repairingRange, keyspaceName, columnFamilies);
        return forceRepairAsync(keyspaceName, options);
    }

    public int forceRepairRangeAsync(String beginToken,
                                     String endToken,
                                     String keyspaceName,
                                     boolean isSequential,
                                     boolean isLocal,
                                     boolean fullRepair,
                                     String... columnFamilies)
    {
        Set<String> dataCenters = null;
        if (isLocal)
        {
            dataCenters = Sets.newHashSet(DatabaseDescriptor.getLocalDataCenter());
        }
        return forceRepairRangeAsync(beginToken, endToken, keyspaceName, isSequential, dataCenters, null, fullRepair, columnFamilies);
    }

    /**
     * Create collection of ranges that match ring layout from given tokens.
     *
     * @param beginToken beginning token of the range
     * @param endToken end token of the range
     * @return collection of ranges that match ring layout in TokenMetadata
     */
    @VisibleForTesting
    Collection<Range<Token>> createRepairRangeFrom(String beginToken, String endToken)
    {
        Token parsedBeginToken = getPartitioner().getTokenFactory().fromString(beginToken);
        Token parsedEndToken = getPartitioner().getTokenFactory().fromString(endToken);

        // Break up given range to match ring layout in TokenMetadata
        ArrayList<Range<Token>> repairingRange = new ArrayList<>();

        ArrayList<Token> tokens = new ArrayList<>(tokenMetadata.sortedTokens());
        if (!tokens.contains(parsedBeginToken))
        {
            tokens.add(parsedBeginToken);
        }
        if (!tokens.contains(parsedEndToken))
        {
            tokens.add(parsedEndToken);
        }
        // tokens now contain all tokens including our endpoints
        Collections.sort(tokens);

        int start = tokens.indexOf(parsedBeginToken), end = tokens.indexOf(parsedEndToken);
        for (int i = start; i != end; i = (i+1) % tokens.size())
        {
            Range<Token> range = new Range<>(tokens.get(i), tokens.get((i+1) % tokens.size()));
            repairingRange.add(range);
        }

        return repairingRange;
    }

    public int forceRepairAsync(String keyspace, RepairOption options)
    {
        if (options.getRanges().isEmpty() || Keyspace.open(keyspace).getReplicationStrategy().getReplicationFactor() < 2)
            return 0;

        int cmd = nextRepairCommand.incrementAndGet();
        new Thread(createRepairTask(cmd, keyspace, options)).start();
        return cmd;
    }

    private FutureTask<Object> createRepairTask(final int cmd, final String keyspace, final RepairOption options)
    {
        if (!options.getDataCenters().isEmpty() && !options.getDataCenters().contains(DatabaseDescriptor.getLocalDataCenter()))
        {
            throw new IllegalArgumentException("the local data center must be part of the repair");
        }

        RepairRunnable task = new RepairRunnable(this, cmd, options, keyspace);
        task.addProgressListener(progressSupport);
        return new FutureTask<>(task, null);
    }

    public void forceTerminateAllRepairSessions() {
        ActiveRepairService.instance.terminateSessions();
    }

    /* End of MBean interface methods */

    /**
     * Get the "primary ranges" for the specified keyspace and endpoint.
     * "Primary ranges" are the ranges that the node is responsible for storing replica primarily.
     * The node that stores replica primarily is defined as the first node returned
     * by {@link AbstractReplicationStrategy#calculateNaturalEndpoints}.
     *
     * @param keyspace Keyspace name to check primary ranges
     * @param ep endpoint we are interested in.
     * @return primary ranges for the specified endpoint.
     */
    public Collection<Range<Token>> getPrimaryRangesForEndpoint(String keyspace, InetAddress ep)
    {
        AbstractReplicationStrategy strategy = Keyspace.open(keyspace).getReplicationStrategy();
        Collection<Range<Token>> primaryRanges = new HashSet<>();
        TokenMetadata metadata = tokenMetadata.cloneOnlyTokenMap();
        for (Token token : metadata.sortedTokens())
        {
            List<InetAddress> endpoints = strategy.calculateNaturalEndpoints(token, metadata);
            if (endpoints.size() > 0 && endpoints.get(0).equals(ep))
                primaryRanges.add(new Range<>(metadata.getPredecessor(token), token));
        }
        return primaryRanges;
    }

    /**
     * Get the "primary ranges" within local DC for the specified keyspace and endpoint.
     *
     * @see #getPrimaryRangesForEndpoint(String, java.net.InetAddress)
     * @param keyspace Keyspace name to check primary ranges
     * @param referenceEndpoint endpoint we are interested in.
     * @return primary ranges within local DC for the specified endpoint.
     */
    public Collection<Range<Token>> getPrimaryRangeForEndpointWithinDC(String keyspace, InetAddress referenceEndpoint)
    {
        TokenMetadata metadata = tokenMetadata.cloneOnlyTokenMap();
        String localDC = DatabaseDescriptor.getEndpointSnitch().getDatacenter(referenceEndpoint);
        Collection<InetAddress> localDcNodes = metadata.getTopology().getDatacenterEndpoints().get(localDC);
        AbstractReplicationStrategy strategy = Keyspace.open(keyspace).getReplicationStrategy();

        Collection<Range<Token>> localDCPrimaryRanges = new HashSet<>();
        for (Token token : metadata.sortedTokens())
        {
            List<InetAddress> endpoints = strategy.calculateNaturalEndpoints(token, metadata);
            for (InetAddress endpoint : endpoints)
            {
                if (localDcNodes.contains(endpoint))
                {
                    if (endpoint.equals(referenceEndpoint))
                    {
                        localDCPrimaryRanges.add(new Range<>(metadata.getPredecessor(token), token));
                    }
                    break;
                }
            }
        }

        return localDCPrimaryRanges;
    }

    /**
     * Get all ranges an endpoint is responsible for (by keyspace)
     * @param ep endpoint we are interested in.
     * @return ranges for the specified endpoint.
     */
    Collection<Range<Token>> getRangesForEndpoint(String keyspaceName, InetAddress ep)
    {
        return Keyspace.open(keyspaceName).getReplicationStrategy().getAddressRanges().get(ep);
    }

    /**
     * Get all ranges that span the ring given a set
     * of tokens. All ranges are in sorted order of
     * ranges.
     * @return ranges in sorted order
    */
    public List<Range<Token>> getAllRanges(List<Token> sortedTokens)
    {
        if (logger.isDebugEnabled())
            logger.debug("computing ranges for {}", StringUtils.join(sortedTokens, ", "));

        if (sortedTokens.isEmpty())
            return Collections.emptyList();
        int size = sortedTokens.size();
        List<Range<Token>> ranges = new ArrayList<>(size + 1);
        for (int i = 1; i < size; ++i)
        {
            Range<Token> range = new Range<>(sortedTokens.get(i - 1), sortedTokens.get(i));
            ranges.add(range);
        }
        Range<Token> range = new Range<>(sortedTokens.get(size - 1), sortedTokens.get(0));
        ranges.add(range);

        return ranges;
    }

    /**
     * This method returns the N endpoints that are responsible for storing the
     * specified key i.e for replication.
     *
     * @param keyspaceName keyspace name also known as keyspace
     * @param cf Column family name
     * @param key key for which we need to find the endpoint
     * @return the endpoint responsible for this key
     */
    public List<InetAddress> getNaturalEndpoints(String keyspaceName, String cf, String key)
    {
        KSMetaData ksMetaData = Schema.instance.getKSMetaData(keyspaceName);
        if (ksMetaData == null)
            throw new IllegalArgumentException("Unknown keyspace '" + keyspaceName + "'");

        CFMetaData cfMetaData = ksMetaData.cfMetaData().get(cf);
        if (cfMetaData == null)
            throw new IllegalArgumentException("Unknown table '" + cf + "' in keyspace '" + keyspaceName + "'");

        return getNaturalEndpoints(keyspaceName, getPartitioner().getToken(cfMetaData.getKeyValidator().fromString(key)));
    }

    public List<InetAddress> getNaturalEndpoints(String keyspaceName, ByteBuffer key)
    {
        return getNaturalEndpoints(keyspaceName, getPartitioner().getToken(key));
    }

    /**
     * This method returns the N endpoints that are responsible for storing the
     * specified key i.e for replication.
     *
     * @param keyspaceName keyspace name also known as keyspace
     * @param pos position for which we need to find the endpoint
     * @return the endpoint responsible for this token
     */
    public List<InetAddress> getNaturalEndpoints(String keyspaceName, RingPosition pos)
    {
        return Keyspace.open(keyspaceName).getReplicationStrategy().getNaturalEndpoints(pos);
    }

    /**
     * This method attempts to return N endpoints that are responsible for storing the
     * specified key i.e for replication.
     *
     * @param keyspace keyspace name also known as keyspace
     * @param key key for which we need to find the endpoint
     * @return the endpoint responsible for this key
     */
    public List<InetAddress> getLiveNaturalEndpoints(Keyspace keyspace, ByteBuffer key)
    {
        return getLiveNaturalEndpoints(keyspace, getPartitioner().decorateKey(key));
    }

    public List<InetAddress> getLiveNaturalEndpoints(Keyspace keyspace, RingPosition pos)
    {
        List<InetAddress> endpoints = keyspace.getReplicationStrategy().getNaturalEndpoints(pos);
        List<InetAddress> liveEps = new ArrayList<>(endpoints.size());

        for (InetAddress endpoint : endpoints)
        {
            if (FailureDetector.instance.isAlive(endpoint))
                liveEps.add(endpoint);
        }

        return liveEps;
    }

    public void setLoggingLevel(String classQualifier, String rawLevel) throws Exception
    {
        ch.qos.logback.classic.Logger logBackLogger = (ch.qos.logback.classic.Logger) LoggerFactory.getLogger(classQualifier);

        // if both classQualifer and rawLevel are empty, reload from configuration
        if (StringUtils.isBlank(classQualifier) && StringUtils.isBlank(rawLevel) )
        {
            JMXConfiguratorMBean jmxConfiguratorMBean = JMX.newMBeanProxy(ManagementFactory.getPlatformMBeanServer(),
                    new ObjectName("ch.qos.logback.classic:Name=default,Type=ch.qos.logback.classic.jmx.JMXConfigurator"),
                    JMXConfiguratorMBean.class);
            jmxConfiguratorMBean.reloadDefaultConfiguration();
            return;
        }
        // classQualifer is set, but blank level given
        else if (StringUtils.isNotBlank(classQualifier) && StringUtils.isBlank(rawLevel) )
        {
            if (logBackLogger.getLevel() != null || hasAppenders(logBackLogger))
                logBackLogger.setLevel(null);
            return;
        }

        ch.qos.logback.classic.Level level = ch.qos.logback.classic.Level.toLevel(rawLevel);
        logBackLogger.setLevel(level);
        logger.info("set log level to {} for classes under '{}' (if the level doesn't look like '{}' then the logger couldn't parse '{}')", level, classQualifier, rawLevel, rawLevel);
    }

    /**
     * @return the runtime logging levels for all the configured loggers
     */
    @Override
    public Map<String,String>getLoggingLevels() {
        Map<String, String> logLevelMaps = Maps.newLinkedHashMap();
        LoggerContext lc = (LoggerContext) LoggerFactory.getILoggerFactory();
        for (ch.qos.logback.classic.Logger logger : lc.getLoggerList())
        {
            if(logger.getLevel() != null || hasAppenders(logger))
                logLevelMaps.put(logger.getName(), logger.getLevel().toString());
        }
        return logLevelMaps;
    }

    private boolean hasAppenders(ch.qos.logback.classic.Logger logger) {
        Iterator<Appender<ILoggingEvent>> it = logger.iteratorForAppenders();
        return it.hasNext();
    }

    /**
     * @return list of Token ranges (_not_ keys!) together with estimated key count,
     *      breaking up the data this node is responsible for into pieces of roughly keysPerSplit
     */
    public List<Pair<Range<Token>, Long>> getSplits(String keyspaceName, String cfName, Range<Token> range, int keysPerSplit)
    {
        Keyspace t = Keyspace.open(keyspaceName);
        ColumnFamilyStore cfs = t.getColumnFamilyStore(cfName);
        List<DecoratedKey> keys = keySamples(Collections.singleton(cfs), range);

        long totalRowCountEstimate = cfs.estimatedKeysForRange(range);

        // splitCount should be much smaller than number of key samples, to avoid huge sampling error
        int minSamplesPerSplit = 4;
        int maxSplitCount = keys.size() / minSamplesPerSplit + 1;
        int splitCount = Math.max(1, Math.min(maxSplitCount, (int)(totalRowCountEstimate / keysPerSplit)));

        List<Token> tokens = keysToTokens(range, keys);
        return getSplits(tokens, splitCount, cfs);
    }

    private List<Pair<Range<Token>, Long>> getSplits(List<Token> tokens, int splitCount, ColumnFamilyStore cfs)
    {
        double step = (double) (tokens.size() - 1) / splitCount;
        Token prevToken = tokens.get(0);
        List<Pair<Range<Token>, Long>> splits = Lists.newArrayListWithExpectedSize(splitCount);
        for (int i = 1; i <= splitCount; i++)
        {
            int index = (int) Math.round(i * step);
            Token token = tokens.get(index);
            Range<Token> range = new Range<>(prevToken, token);
            // always return an estimate > 0 (see CASSANDRA-7322)
            splits.add(Pair.create(range, Math.max(cfs.metadata.getMinIndexInterval(), cfs.estimatedKeysForRange(range))));
            prevToken = token;
        }
        return splits;
    }

    private List<Token> keysToTokens(Range<Token> range, List<DecoratedKey> keys)
    {
        List<Token> tokens = Lists.newArrayListWithExpectedSize(keys.size() + 2);
        tokens.add(range.left);
        for (DecoratedKey key : keys)
            tokens.add(key.getToken());
        tokens.add(range.right);
        return tokens;
    }

    private List<DecoratedKey> keySamples(Iterable<ColumnFamilyStore> cfses, Range<Token> range)
    {
        List<DecoratedKey> keys = new ArrayList<>();
        for (ColumnFamilyStore cfs : cfses)
            Iterables.addAll(keys, cfs.keySamples(range));
        FBUtilities.sortSampledKeys(keys, range);
        return keys;
    }

    /**
     * Broadcast leaving status and update local tokenMetadata accordingly
     */
    private void startLeaving()
    {
        Gossiper.instance.addLocalApplicationState(ApplicationState.STATUS, valueFactory.leaving(getLocalTokens()));
        tokenMetadata.addLeavingEndpoint(FBUtilities.getBroadcastAddress());
        PendingRangeCalculatorService.instance.update();
    }

    public void decommission() throws InterruptedException
    {
        if (!tokenMetadata.isMember(FBUtilities.getBroadcastAddress()))
            throw new UnsupportedOperationException("local node is not a member of the token ring yet");
        if (tokenMetadata.cloneAfterAllLeft().sortedTokens().size() < 2)
            throw new UnsupportedOperationException("no other normal nodes in the ring; decommission would be pointless");

        PendingRangeCalculatorService.instance.blockUntilFinished();
        for (String keyspaceName : Schema.instance.getNonSystemKeyspaces())
        {
            if (tokenMetadata.getPendingRanges(keyspaceName, FBUtilities.getBroadcastAddress()).size() > 0)
                throw new UnsupportedOperationException("data is currently moving to this node; unable to leave the ring");
        }

        if (logger.isDebugEnabled())
            logger.debug("DECOMMISSIONING");
        startLeaving();
        long timeout = Math.max(RING_DELAY, BatchlogManager.instance.getBatchlogTimeout());
        setMode(Mode.LEAVING, "sleeping " + timeout + " ms for batch processing and pending range setup", true);
        Thread.sleep(timeout);

        Runnable finishLeaving = new Runnable()
        {
            public void run()
            {
                shutdownClientServers();
                Gossiper.instance.stop();
                MessagingService.instance().shutdown();
                StageManager.shutdownNow();
                setMode(Mode.DECOMMISSIONED, true);
                // let op be responsible for killing the process
            }
        };
        unbootstrap(finishLeaving);
    }

    private void leaveRing()
    {
        SystemKeyspace.setBootstrapState(SystemKeyspace.BootstrapState.NEEDS_BOOTSTRAP);
        tokenMetadata.removeEndpoint(FBUtilities.getBroadcastAddress());
        PendingRangeCalculatorService.instance.update();

        Gossiper.instance.addLocalApplicationState(ApplicationState.STATUS, valueFactory.left(getLocalTokens(),Gossiper.computeExpireTime()));
        int delay = Math.max(RING_DELAY, Gossiper.intervalInMillis * 2);
        logger.info("Announcing that I have left the ring for {}ms", delay);
        Uninterruptibles.sleepUninterruptibly(delay, TimeUnit.MILLISECONDS);
    }

    private void unbootstrap(Runnable onFinish)
    {
        Map<String, Multimap<Range<Token>, InetAddress>> rangesToStream = new HashMap<>();

        for (String keyspaceName : Schema.instance.getNonSystemKeyspaces())
        {
            Multimap<Range<Token>, InetAddress> rangesMM = getChangedRangesForLeaving(keyspaceName, FBUtilities.getBroadcastAddress());

            if (logger.isDebugEnabled())
                logger.debug("Ranges needing transfer are [{}]", StringUtils.join(rangesMM.keySet(), ","));

            rangesToStream.put(keyspaceName, rangesMM);
        }

        setMode(Mode.LEAVING, "replaying batch log and streaming data to other nodes", true);

        // Start with BatchLog replay, which may create hints but no writes since this is no longer a valid endpoint.
        Future<?> batchlogReplay = BatchlogManager.instance.startBatchlogReplay();
        Future<StreamState> streamSuccess = streamRanges(rangesToStream);

        // Wait for batch log to complete before streaming hints.
        logger.debug("waiting for batch log processing.");
        try
        {
            batchlogReplay.get();
        }
        catch (ExecutionException | InterruptedException e)
        {
            throw new RuntimeException(e);
        }

        setMode(Mode.LEAVING, "streaming hints to other nodes", true);

        Future<StreamState> hintsSuccess = streamHints();

        // wait for the transfer runnables to signal the latch.
        logger.debug("waiting for stream acks.");
        try
        {
            streamSuccess.get();
            hintsSuccess.get();
        }
        catch (ExecutionException | InterruptedException e)
        {
            throw new RuntimeException(e);
        }
        logger.debug("stream acks all received.");
        leaveRing();
        onFinish.run();
    }

    private Future<StreamState> streamHints()
    {
        // StreamPlan will not fail if there are zero files to transfer, so flush anyway (need to get any in-memory hints, as well)
        ColumnFamilyStore hintsCF = Keyspace.open(SystemKeyspace.NAME).getColumnFamilyStore(SystemKeyspace.HINTS);
        FBUtilities.waitOnFuture(hintsCF.forceFlush());

        // gather all live nodes in the cluster that aren't also leaving
        List<InetAddress> candidates = new ArrayList<>(StorageService.instance.getTokenMetadata().cloneAfterAllLeft().getAllEndpoints());
        candidates.remove(FBUtilities.getBroadcastAddress());
        for (Iterator<InetAddress> iter = candidates.iterator(); iter.hasNext(); )
        {
            InetAddress address = iter.next();
            if (!FailureDetector.instance.isAlive(address))
                iter.remove();
        }

        if (candidates.isEmpty())
        {
            logger.warn("Unable to stream hints since no live endpoints seen");
            return Futures.immediateFuture(null);
        }
        else
        {
            // stream to the closest peer as chosen by the snitch
            DatabaseDescriptor.getEndpointSnitch().sortByProximity(FBUtilities.getBroadcastAddress(), candidates);
            InetAddress hintsDestinationHost = candidates.get(0);
            InetAddress preferred = SystemKeyspace.getPreferredIP(hintsDestinationHost);

            // stream all hints -- range list will be a singleton of "the entire ring"
            Token token = StorageService.getPartitioner().getMinimumToken();
            List<Range<Token>> ranges = Collections.singletonList(new Range<>(token, token));

            return new StreamPlan("Hints").transferRanges(hintsDestinationHost,
                                                          preferred,
                                                          SystemKeyspace.NAME,
                                                          ranges,
                                                          SystemKeyspace.HINTS)
                                          .execute();
        }
    }

    public void move(String newToken) throws IOException
    {
        try
        {
            getPartitioner().getTokenFactory().validate(newToken);
        }
        catch (ConfigurationException e)
        {
            throw new IOException(e.getMessage());
        }
        move(getPartitioner().getTokenFactory().fromString(newToken));
    }

    /**
     * move the node to new token or find a new token to boot to according to load
     *
     * @param newToken new token to boot to, or if null, find balanced token to boot to
     *
     * @throws IOException on any I/O operation error
     */
    private void move(Token newToken) throws IOException
    {
        if (newToken == null)
            throw new IOException("Can't move to the undefined (null) token.");

        if (tokenMetadata.sortedTokens().contains(newToken))
            throw new IOException("target token " + newToken + " is already owned by another node.");

        // address of the current node
        InetAddress localAddress = FBUtilities.getBroadcastAddress();

        // This doesn't make any sense in a vnodes environment.
        if (getTokenMetadata().getTokens(localAddress).size() > 1)
        {
            logger.error("Invalid request to move(Token); This node has more than one token and cannot be moved thusly.");
            throw new UnsupportedOperationException("This node has more than one token and cannot be moved thusly.");
        }

        List<String> keyspacesToProcess = Schema.instance.getNonSystemKeyspaces();

        PendingRangeCalculatorService.instance.blockUntilFinished();
        // checking if data is moving to this node
        for (String keyspaceName : keyspacesToProcess)
        {
            if (tokenMetadata.getPendingRanges(keyspaceName, localAddress).size() > 0)
                throw new UnsupportedOperationException("data is currently moving to this node; unable to leave the ring");
        }

        Gossiper.instance.addLocalApplicationState(ApplicationState.STATUS, valueFactory.moving(newToken));
        setMode(Mode.MOVING, String.format("Moving %s from %s to %s.", localAddress, getLocalTokens().iterator().next(), newToken), true);

        setMode(Mode.MOVING, String.format("Sleeping %s ms before start streaming/fetching ranges", RING_DELAY), true);
        Uninterruptibles.sleepUninterruptibly(RING_DELAY, TimeUnit.MILLISECONDS);

        RangeRelocator relocator = new RangeRelocator(Collections.singleton(newToken), keyspacesToProcess);

        if (relocator.streamsNeeded())
        {
            setMode(Mode.MOVING, "fetching new ranges and streaming old ranges", true);
            try
            {
                relocator.stream().get();
            }
            catch (ExecutionException | InterruptedException e)
            {
                throw new RuntimeException("Interrupted while waiting for stream/fetch ranges to finish: " + e.getMessage());
            }
        }
        else
        {
            setMode(Mode.MOVING, "No ranges to fetch/stream", true);
        }

        setTokens(Collections.singleton(newToken)); // setting new token as we have everything settled

        if (logger.isDebugEnabled())
            logger.debug("Successfully moved to new token {}", getLocalTokens().iterator().next());
    }

    private class RangeRelocator
    {
        private final StreamPlan streamPlan = new StreamPlan("Relocation");

        private RangeRelocator(Collection<Token> tokens, List<String> keyspaceNames)
        {
            calculateToFromStreams(tokens, keyspaceNames);
        }

        private void calculateToFromStreams(Collection<Token> newTokens, List<String> keyspaceNames)
        {
            InetAddress localAddress = FBUtilities.getBroadcastAddress();
            IEndpointSnitch snitch = DatabaseDescriptor.getEndpointSnitch();
            TokenMetadata tokenMetaCloneAllSettled = tokenMetadata.cloneAfterAllSettled();
            // clone to avoid concurrent modification in calculateNaturalEndpoints
            TokenMetadata tokenMetaClone = tokenMetadata.cloneOnlyTokenMap();

            for (String keyspace : keyspaceNames)
            {
                logger.debug("Calculating ranges to stream and request for keyspace {}", keyspace);
                for (Token newToken : newTokens)
                {
                    // replication strategy of the current keyspace (aka table)
                    AbstractReplicationStrategy strategy = Keyspace.open(keyspace).getReplicationStrategy();

                    // getting collection of the currently used ranges by this keyspace
                    Collection<Range<Token>> currentRanges = getRangesForEndpoint(keyspace, localAddress);
                    // collection of ranges which this node will serve after move to the new token
                    Collection<Range<Token>> updatedRanges = strategy.getPendingAddressRanges(tokenMetaClone, newToken, localAddress);

                    // ring ranges and endpoints associated with them
                    // this used to determine what nodes should we ping about range data
                    Multimap<Range<Token>, InetAddress> rangeAddresses = strategy.getRangeAddresses(tokenMetaClone);

                    // calculated parts of the ranges to request/stream from/to nodes in the ring
                    Pair<Set<Range<Token>>, Set<Range<Token>>> rangesPerKeyspace = calculateStreamAndFetchRanges(currentRanges, updatedRanges);

                    /**
                     * In this loop we are going through all ranges "to fetch" and determining
                     * nodes in the ring responsible for data we are interested in
                     */
                    Multimap<Range<Token>, InetAddress> rangesToFetchWithPreferredEndpoints = ArrayListMultimap.create();
                    for (Range<Token> toFetch : rangesPerKeyspace.right)
                    {
                        for (Range<Token> range : rangeAddresses.keySet())
                        {
                            if (range.contains(toFetch))
                            {
                                List<InetAddress> endpoints = null;

                                if (useStrictConsistency)
                                {
                                    Set<InetAddress> oldEndpoints = Sets.newHashSet(rangeAddresses.get(range));
                                    Set<InetAddress> newEndpoints = Sets.newHashSet(strategy.calculateNaturalEndpoints(toFetch.right, tokenMetaCloneAllSettled));

                                    //Due to CASSANDRA-5953 we can have a higher RF then we have endpoints.
                                    //So we need to be careful to only be strict when endpoints == RF
                                    if (oldEndpoints.size() == strategy.getReplicationFactor())
                                    {
                                        oldEndpoints.removeAll(newEndpoints);

                                        //No relocation required
                                        if (oldEndpoints.isEmpty())
                                            continue;

                                        assert oldEndpoints.size() == 1 : "Expected 1 endpoint but found " + oldEndpoints.size();
                                    }

                                    endpoints = Lists.newArrayList(oldEndpoints.iterator().next());
                                }
                                else
                                {
                                    endpoints = snitch.getSortedListByProximity(localAddress, rangeAddresses.get(range));
                                }

                                // storing range and preferred endpoint set
                                rangesToFetchWithPreferredEndpoints.putAll(toFetch, endpoints);
                            }
                        }

                        Collection<InetAddress> addressList = rangesToFetchWithPreferredEndpoints.get(toFetch);
                        if (addressList == null || addressList.isEmpty())
                            continue;

                        if (useStrictConsistency)
                        {
                            if (addressList.size() > 1)
                                throw new IllegalStateException("Multiple strict sources found for " + toFetch);

                            InetAddress sourceIp = addressList.iterator().next();
                            if (Gossiper.instance.isEnabled() && !Gossiper.instance.getEndpointStateForEndpoint(sourceIp).isAlive())
                                throw new RuntimeException("A node required to move the data consistently is down ("+sourceIp+").  If you wish to move the data from a potentially inconsistent replica, restart the node with -Dcassandra.consistent.rangemovement=false");
                        }
                    }

                    // calculating endpoints to stream current ranges to if needed
                    // in some situations node will handle current ranges as part of the new ranges
                    Multimap<InetAddress, Range<Token>> endpointRanges = HashMultimap.create();
                    for (Range<Token> toStream : rangesPerKeyspace.left)
                    {
                        Set<InetAddress> currentEndpoints = ImmutableSet.copyOf(strategy.calculateNaturalEndpoints(toStream.right, tokenMetaClone));
                        Set<InetAddress> newEndpoints = ImmutableSet.copyOf(strategy.calculateNaturalEndpoints(toStream.right, tokenMetaCloneAllSettled));
                        logger.debug("Range: {} Current endpoints: {} New endpoints: {}", toStream, currentEndpoints, newEndpoints);
                        for (InetAddress address : Sets.difference(newEndpoints, currentEndpoints))
                        {
                            logger.debug("Range {} has new owner {}", toStream, address);
                            endpointRanges.put(address, toStream);
                        }
                    }

                    // stream ranges
                    for (InetAddress address : endpointRanges.keySet())
                    {
                        logger.debug("Will stream range {} of keyspace {} to endpoint {}", endpointRanges.get(address), keyspace, address);
                        InetAddress preferred = SystemKeyspace.getPreferredIP(address);
                        streamPlan.transferRanges(address, preferred, keyspace, endpointRanges.get(address));
                    }

                    // stream requests
                    Multimap<InetAddress, Range<Token>> workMap = RangeStreamer.getWorkMap(rangesToFetchWithPreferredEndpoints, keyspace, FailureDetector.instance);
                    for (InetAddress address : workMap.keySet())
                    {
                        logger.debug("Will request range {} of keyspace {} from endpoint {}", workMap.get(address), keyspace, address);
                        InetAddress preferred = SystemKeyspace.getPreferredIP(address);
                        streamPlan.requestRanges(address, preferred, keyspace, workMap.get(address));
                    }

                    logger.debug("Keyspace {}: work map {}.", keyspace, workMap);
                }
            }
        }

        public Future<StreamState> stream()
        {
            return streamPlan.execute();
        }

        public boolean streamsNeeded()
        {
            return !streamPlan.isEmpty();
        }
    }

    /**
     * Get the status of a token removal.
     */
    public String getRemovalStatus()
    {
        if (removingNode == null) {
            return "No token removals in process.";
        }
        return String.format("Removing token (%s). Waiting for replication confirmation from [%s].",
                             tokenMetadata.getToken(removingNode),
                             StringUtils.join(replicatingNodes, ","));
    }

    /**
     * Force a remove operation to complete. This may be necessary if a remove operation
     * blocks forever due to node/stream failure. removeToken() must be called
     * first, this is a last resort measure.  No further attempt will be made to restore replicas.
     */
    public void forceRemoveCompletion()
    {
        if (!replicatingNodes.isEmpty()  || !tokenMetadata.getLeavingEndpoints().isEmpty())
        {
            logger.warn("Removal not confirmed for for {}", StringUtils.join(this.replicatingNodes, ","));
            for (InetAddress endpoint : tokenMetadata.getLeavingEndpoints())
            {
                UUID hostId = tokenMetadata.getHostId(endpoint);
                Gossiper.instance.advertiseTokenRemoved(endpoint, hostId);
                excise(tokenMetadata.getTokens(endpoint), endpoint);
            }
            replicatingNodes.clear();
            removingNode = null;
        }
        else
        {
            logger.warn("No tokens to force removal on, call 'removenode' first");
        }
    }

    /**
     * Remove a node that has died, attempting to restore the replica count.
     * If the node is alive, decommission should be attempted.  If decommission
     * fails, then removeToken should be called.  If we fail while trying to
     * restore the replica count, finally forceRemoveCompleteion should be
     * called to forcibly remove the node without regard to replica count.
     *
     * @param hostIdString token for the node
     */
    public void removeNode(String hostIdString)
    {
        InetAddress myAddress = FBUtilities.getBroadcastAddress();
        UUID localHostId = tokenMetadata.getHostId(myAddress);
        UUID hostId = UUID.fromString(hostIdString);
        InetAddress endpoint = tokenMetadata.getEndpointForHostId(hostId);

        if (endpoint == null)
            throw new UnsupportedOperationException("Host ID not found.");

        Collection<Token> tokens = tokenMetadata.getTokens(endpoint);

        if (endpoint.equals(myAddress))
             throw new UnsupportedOperationException("Cannot remove self");

        if (Gossiper.instance.getLiveMembers().contains(endpoint))
            throw new UnsupportedOperationException("Node " + endpoint + " is alive and owns this ID. Use decommission command to remove it from the ring");

        // A leaving endpoint that is dead is already being removed.
        if (tokenMetadata.isLeaving(endpoint))
            logger.warn("Node {} is already being removed, continuing removal anyway", endpoint);

        if (!replicatingNodes.isEmpty())
            throw new UnsupportedOperationException("This node is already processing a removal. Wait for it to complete, or use 'removenode force' if this has failed.");

        // Find the endpoints that are going to become responsible for data
        for (String keyspaceName : Schema.instance.getNonSystemKeyspaces())
        {
            // if the replication factor is 1 the data is lost so we shouldn't wait for confirmation
            if (Keyspace.open(keyspaceName).getReplicationStrategy().getReplicationFactor() == 1)
                continue;

            // get all ranges that change ownership (that is, a node needs
            // to take responsibility for new range)
            Multimap<Range<Token>, InetAddress> changedRanges = getChangedRangesForLeaving(keyspaceName, endpoint);
            IFailureDetector failureDetector = FailureDetector.instance;
            for (InetAddress ep : changedRanges.values())
            {
                if (failureDetector.isAlive(ep))
                    replicatingNodes.add(ep);
                else
                    logger.warn("Endpoint {} is down and will not receive data for re-replication of {}", ep, endpoint);
            }
        }
        removingNode = endpoint;

        tokenMetadata.addLeavingEndpoint(endpoint);
        PendingRangeCalculatorService.instance.update();

        // the gossiper will handle spoofing this node's state to REMOVING_TOKEN for us
        // we add our own token so other nodes to let us know when they're done
        Gossiper.instance.advertiseRemoving(endpoint, hostId, localHostId);

        // kick off streaming commands
        restoreReplicaCount(endpoint, myAddress);

        // wait for ReplicationFinishedVerbHandler to signal we're done
        while (!replicatingNodes.isEmpty())
        {
            Uninterruptibles.sleepUninterruptibly(100, TimeUnit.MILLISECONDS);
        }

        excise(tokens, endpoint);

        // gossiper will indicate the token has left
        Gossiper.instance.advertiseTokenRemoved(endpoint, hostId);

        replicatingNodes.clear();
        removingNode = null;
    }

    public void confirmReplication(InetAddress node)
    {
        // replicatingNodes can be empty in the case where this node used to be a removal coordinator,
        // but restarted before all 'replication finished' messages arrived. In that case, we'll
        // still go ahead and acknowledge it.
        if (!replicatingNodes.isEmpty())
        {
            replicatingNodes.remove(node);
        }
        else
        {
            logger.info("Received unexpected REPLICATION_FINISHED message from {}. Was this node recently a removal coordinator?", node);
        }
    }

    public String getOperationMode()
    {
        return operationMode.toString();
    }

    public boolean isStarting()
    {
        return operationMode == Mode.STARTING;
    }

    public String getDrainProgress()
    {
        return String.format("Drained %s/%s ColumnFamilies", remainingCFs, totalCFs);
    }

    /**
     * Shuts node off to writes, empties memtables and the commit log.
     * There are two differences between drain and the normal shutdown hook:
     * - Drain waits for in-progress streaming to complete
     * - Drain flushes *all* columnfamilies (shutdown hook only flushes non-durable CFs)
     */
    public synchronized void drain() throws IOException, InterruptedException, ExecutionException
    {
        inShutdownHook = true;
        
        ExecutorService counterMutationStage = StageManager.getStage(Stage.COUNTER_MUTATION);
        ExecutorService mutationStage = StageManager.getStage(Stage.MUTATION);
        if (mutationStage.isTerminated() && counterMutationStage.isTerminated())
        {
            logger.warn("Cannot drain node (did it already happen?)");
            return;
        }
        setMode(Mode.DRAINING, "starting drain process", true);
        shutdownClientServers();
        ScheduledExecutors.optionalTasks.shutdown();
        Gossiper.instance.stop();

        setMode(Mode.DRAINING, "shutting down MessageService", false);
        MessagingService.instance().shutdown();

        setMode(Mode.DRAINING, "clearing mutation stage", false);
        counterMutationStage.shutdown();
        mutationStage.shutdown();
        counterMutationStage.awaitTermination(3600, TimeUnit.SECONDS);
        mutationStage.awaitTermination(3600, TimeUnit.SECONDS);

        StorageProxy.instance.verifyNoHintsInProgress();

        setMode(Mode.DRAINING, "flushing column families", false);
        // count CFs first, since forceFlush could block for the flushWriter to get a queue slot empty
        totalCFs = 0;
        for (Keyspace keyspace : Keyspace.nonSystem())
            totalCFs += keyspace.getColumnFamilyStores().size();
        remainingCFs = totalCFs;
        // flush
        List<Future<?>> flushes = new ArrayList<>();
        for (Keyspace keyspace : Keyspace.nonSystem())
        {
            for (ColumnFamilyStore cfs : keyspace.getColumnFamilyStores())
                flushes.add(cfs.forceFlush());
        }
        // wait for the flushes.
        // TODO this is a godawful way to track progress, since they flush in parallel.  a long one could
        // thus make several short ones "instant" if we wait for them later.
        for (Future f : flushes)
        {
            FBUtilities.waitOnFuture(f);
            remainingCFs--;
        }
        // flush the system ones after all the rest are done, just in case flushing modifies any system state
        // like CASSANDRA-5151. don't bother with progress tracking since system data is tiny.
        flushes.clear();
        for (Keyspace keyspace : Keyspace.system())
        {
            for (ColumnFamilyStore cfs : keyspace.getColumnFamilyStores())
                flushes.add(cfs.forceFlush());
        }
        FBUtilities.waitOnFutures(flushes);

        BatchlogManager.shutdown();

        // whilst we've flushed all the CFs, which will have recycled all completed segments, we want to ensure
        // there are no segments to replay, so we force the recycling of any remaining (should be at most one)
        CommitLog.instance.forceRecycleAllSegments();

        ColumnFamilyStore.shutdownPostFlushExecutor();

        CommitLog.instance.shutdownBlocking();

        // wait for miscellaneous tasks like sstable and commitlog segment deletion
        ScheduledExecutors.nonPeriodicTasks.shutdown();
        if (!ScheduledExecutors.nonPeriodicTasks.awaitTermination(1, TimeUnit.MINUTES))
            logger.warn("Miscellaneous task executor still busy after one minute; proceeding with shutdown");

        setMode(Mode.DRAINED, true);
    }

    // Never ever do this at home. Used by tests.
    IPartitioner setPartitionerUnsafe(IPartitioner newPartitioner)
    {
        IPartitioner oldPartitioner = DatabaseDescriptor.getPartitioner();
        DatabaseDescriptor.setPartitioner(newPartitioner);
        valueFactory = new VersionedValue.VersionedValueFactory(getPartitioner());
        return oldPartitioner;
    }

    TokenMetadata setTokenMetadataUnsafe(TokenMetadata tmd)
    {
        TokenMetadata old = tokenMetadata;
        tokenMetadata = tmd;
        return old;
    }

    public void truncate(String keyspace, String columnFamily) throws TimeoutException, IOException
    {
        try
        {
            StorageProxy.truncateBlocking(keyspace, columnFamily);
        }
        catch (UnavailableException e)
        {
            throw new IOException(e.getMessage());
        }
    }

    public Map<InetAddress, Float> getOwnership()
    {
        List<Token> sortedTokens = tokenMetadata.sortedTokens();
        // describeOwnership returns tokens in an unspecified order, let's re-order them
        Map<Token, Float> tokenMap = new TreeMap<Token, Float>(getPartitioner().describeOwnership(sortedTokens));
        Map<InetAddress, Float> nodeMap = new LinkedHashMap<>();
        for (Map.Entry<Token, Float> entry : tokenMap.entrySet())
        {
            InetAddress endpoint = tokenMetadata.getEndpoint(entry.getKey());
            Float tokenOwnership = entry.getValue();
            if (nodeMap.containsKey(endpoint))
                nodeMap.put(endpoint, nodeMap.get(endpoint) + tokenOwnership);
            else
                nodeMap.put(endpoint, tokenOwnership);
        }
        return nodeMap;
    }

    /**
     * Calculates ownership. If there are multiple DC's and the replication strategy is DC aware then ownership will be
     * calculated per dc, i.e. each DC will have total ring ownership divided amongst its nodes. Without replication
     * total ownership will be a multiple of the number of DC's and this value will then go up within each DC depending
     * on the number of replicas within itself. For DC unaware replication strategies, ownership without replication
     * will be 100%.
     *
     * @throws IllegalStateException when node is not configured properly.
     */
    public LinkedHashMap<InetAddress, Float> effectiveOwnership(String keyspace) throws IllegalStateException
    {
    	
    	if (keyspace != null)
    	{
    		Keyspace keyspaceInstance = Schema.instance.getKeyspaceInstance(keyspace);
			if(keyspaceInstance == null)
				throw new IllegalArgumentException("The keyspace " + keyspace + ", does not exist");
    		
    		if(keyspaceInstance.getReplicationStrategy() instanceof LocalStrategy)
				throw new IllegalStateException("Ownership values for keyspaces with LocalStrategy are meaningless");
    	}
    	else
    	{
        	List<String> nonSystemKeyspaces = Schema.instance.getNonSystemKeyspaces();
        	
        	//system_traces is a non-system keyspace however it needs to be counted as one for this process
        	int specialTableCount = 0;
        	if (nonSystemKeyspaces.contains("system_traces"))
			{
        		specialTableCount += 1;
			}
        	if (nonSystemKeyspaces.size() > specialTableCount) 	   		
        		throw new IllegalStateException("Non-system keyspaces don't have the same replication settings, effective ownership information is meaningless");
        	
        	keyspace = "system_traces";
    	}
    	
        TokenMetadata metadata = tokenMetadata.cloneOnlyTokenMap();

        Collection<Collection<InetAddress>> endpointsGroupedByDc = new ArrayList<>();
        // mapping of dc's to nodes, use sorted map so that we get dcs sorted
        SortedMap<String, Collection<InetAddress>> sortedDcsToEndpoints = new TreeMap<>();
        sortedDcsToEndpoints.putAll(metadata.getTopology().getDatacenterEndpoints().asMap());
        for (Collection<InetAddress> endpoints : sortedDcsToEndpoints.values())
            endpointsGroupedByDc.add(endpoints);

        Map<Token, Float> tokenOwnership = getPartitioner().describeOwnership(tokenMetadata.sortedTokens());
        LinkedHashMap<InetAddress, Float> finalOwnership = Maps.newLinkedHashMap();

        // calculate ownership per dc
        for (Collection<InetAddress> endpoints : endpointsGroupedByDc)
        {
            // calculate the ownership with replication and add the endpoint to the final ownership map
            for (InetAddress endpoint : endpoints)
            {
                float ownership = 0.0f;
                for (Range<Token> range : getRangesForEndpoint(keyspace, endpoint))
                {
                    if (tokenOwnership.containsKey(range.right))
                        ownership += tokenOwnership.get(range.right);
                }
                finalOwnership.put(endpoint, ownership);
            }
        }
        return finalOwnership;
    }

    public List<String> getKeyspaces()
    {
        List<String> keyspaceNamesList = new ArrayList<>(Schema.instance.getKeyspaces());
        return Collections.unmodifiableList(keyspaceNamesList);
    }

    public List<String> getNonSystemKeyspaces()
    {
        List<String> keyspaceNamesList = new ArrayList<>(Schema.instance.getNonSystemKeyspaces());
        return Collections.unmodifiableList(keyspaceNamesList);
    }

    public void updateSnitch(String epSnitchClassName, Boolean dynamic, Integer dynamicUpdateInterval, Integer dynamicResetInterval, Double dynamicBadnessThreshold) throws ClassNotFoundException
    {
        IEndpointSnitch oldSnitch = DatabaseDescriptor.getEndpointSnitch();

        // new snitch registers mbean during construction
        IEndpointSnitch newSnitch;
        try
        {
            newSnitch = FBUtilities.construct(epSnitchClassName, "snitch");
        }
        catch (ConfigurationException e)
        {
            throw new ClassNotFoundException(e.getMessage());
        }
        if (dynamic)
        {
            DatabaseDescriptor.setDynamicUpdateInterval(dynamicUpdateInterval);
            DatabaseDescriptor.setDynamicResetInterval(dynamicResetInterval);
            DatabaseDescriptor.setDynamicBadnessThreshold(dynamicBadnessThreshold);
            newSnitch = new DynamicEndpointSnitch(newSnitch);
        }

        // point snitch references to the new instance
        DatabaseDescriptor.setEndpointSnitch(newSnitch);
        for (String ks : Schema.instance.getKeyspaces())
        {
            Keyspace.open(ks).getReplicationStrategy().snitch = newSnitch;
        }

        if (oldSnitch instanceof DynamicEndpointSnitch)
            ((DynamicEndpointSnitch)oldSnitch).unregisterMBean();
    }

    /**
     * Seed data to the endpoints that will be responsible for it at the future
     *
     * @param rangesToStreamByKeyspace keyspaces and data ranges with endpoints included for each
     * @return async Future for whether stream was success
     */
    private Future<StreamState> streamRanges(Map<String, Multimap<Range<Token>, InetAddress>> rangesToStreamByKeyspace)
    {
        // First, we build a list of ranges to stream to each host, per table
        Map<String, Map<InetAddress, List<Range<Token>>>> sessionsToStreamByKeyspace = new HashMap<>();
        for (Map.Entry<String, Multimap<Range<Token>, InetAddress>> entry : rangesToStreamByKeyspace.entrySet())
        {
            String keyspace = entry.getKey();
            Multimap<Range<Token>, InetAddress> rangesWithEndpoints = entry.getValue();

            if (rangesWithEndpoints.isEmpty())
                continue;

            Map<InetAddress, List<Range<Token>>> rangesPerEndpoint = new HashMap<>();
            for (Map.Entry<Range<Token>, InetAddress> endPointEntry : rangesWithEndpoints.entries())
            {
                Range<Token> range = endPointEntry.getKey();
                InetAddress endpoint = endPointEntry.getValue();

                List<Range<Token>> curRanges = rangesPerEndpoint.get(endpoint);
                if (curRanges == null)
                {
                    curRanges = new LinkedList<>();
                    rangesPerEndpoint.put(endpoint, curRanges);
                }
                curRanges.add(range);
            }

            sessionsToStreamByKeyspace.put(keyspace, rangesPerEndpoint);
        }

        StreamPlan streamPlan = new StreamPlan("Unbootstrap");
        for (Map.Entry<String, Map<InetAddress, List<Range<Token>>>> entry : sessionsToStreamByKeyspace.entrySet())
        {
            String keyspaceName = entry.getKey();
            Map<InetAddress, List<Range<Token>>> rangesPerEndpoint = entry.getValue();

            for (Map.Entry<InetAddress, List<Range<Token>>> rangesEntry : rangesPerEndpoint.entrySet())
            {
                List<Range<Token>> ranges = rangesEntry.getValue();
                InetAddress newEndpoint = rangesEntry.getKey();
                InetAddress preferred = SystemKeyspace.getPreferredIP(newEndpoint);

                // TODO each call to transferRanges re-flushes, this is potentially a lot of waste
                streamPlan.transferRanges(newEndpoint, preferred, keyspaceName, ranges);
            }
        }
        return streamPlan.execute();
    }

    /**
     * Calculate pair of ranges to stream/fetch for given two range collections
     * (current ranges for keyspace and ranges after move to new token)
     *
     * @param current collection of the ranges by current token
     * @param updated collection of the ranges after token is changed
     * @return pair of ranges to stream/fetch for given current and updated range collections
     */
    public Pair<Set<Range<Token>>, Set<Range<Token>>> calculateStreamAndFetchRanges(Collection<Range<Token>> current, Collection<Range<Token>> updated)
    {
        Set<Range<Token>> toStream = new HashSet<>();
        Set<Range<Token>> toFetch  = new HashSet<>();


        for (Range<Token> r1 : current)
        {
            boolean intersect = false;
            for (Range<Token> r2 : updated)
            {
                if (r1.intersects(r2))
                {
                    // adding difference ranges to fetch from a ring
                    toStream.addAll(r1.subtract(r2));
                    intersect = true;
                }
            }
            if (!intersect)
            {
                toStream.add(r1); // should seed whole old range
            }
        }

        for (Range<Token> r2 : updated)
        {
            boolean intersect = false;
            for (Range<Token> r1 : current)
            {
                if (r2.intersects(r1))
                {
                    // adding difference ranges to fetch from a ring
                    toFetch.addAll(r2.subtract(r1));
                    intersect = true;
                }
            }
            if (!intersect)
            {
                toFetch.add(r2); // should fetch whole old range
            }
        }

        return Pair.create(toStream, toFetch);
    }

    public void bulkLoad(String directory)
    {
        try
        {
            bulkLoadInternal(directory).get();
        }
        catch (Exception e)
        {
            throw new RuntimeException(e);
        }
    }

    public String bulkLoadAsync(String directory)
    {
        return bulkLoadInternal(directory).planId.toString();
    }

    private StreamResultFuture bulkLoadInternal(String directory)
    {
        File dir = new File(directory);

        if (!dir.exists() || !dir.isDirectory())
            throw new IllegalArgumentException("Invalid directory " + directory);

        SSTableLoader.Client client = new SSTableLoader.Client()
        {
            private String keyspace;

            public void init(String keyspace)
            {
                this.keyspace = keyspace;
                try
                {
                    setPartitioner(DatabaseDescriptor.getPartitioner());
                    for (Map.Entry<Range<Token>, List<InetAddress>> entry : StorageService.instance.getRangeToAddressMap(keyspace).entrySet())
                    {
                        Range<Token> range = entry.getKey();
                        for (InetAddress endpoint : entry.getValue())
                            addRangeForEndpoint(range, endpoint);
                    }
                }
                catch (Exception e)
                {
                    throw new RuntimeException(e);
                }
            }

            public CFMetaData getTableMetadata(String tableName)
            {
                return Schema.instance.getCFMetaData(keyspace, tableName);
            }
        };

        return new SSTableLoader(dir, client, new OutputHandler.LogOutput()).stream();
    }

    public void rescheduleFailedDeletions()
    {
        SSTableDeletingTask.rescheduleFailedTasks();
    }

    /**
     * #{@inheritDoc}
     */
    public void loadNewSSTables(String ksName, String cfName)
    {
        ColumnFamilyStore.loadNewSSTables(ksName, cfName);
    }

    /**
     * #{@inheritDoc}
     */
    public List<String> sampleKeyRange() // do not rename to getter - see CASSANDRA-4452 for details
    {
        List<DecoratedKey> keys = new ArrayList<>();
        for (Keyspace keyspace : Keyspace.nonSystem())
        {
            for (Range<Token> range : getPrimaryRangesForEndpoint(keyspace.getName(), FBUtilities.getBroadcastAddress()))
                keys.addAll(keySamples(keyspace.getColumnFamilyStores(), range));
        }

        List<String> sampledKeys = new ArrayList<>(keys.size());
        for (DecoratedKey key : keys)
            sampledKeys.add(key.getToken().toString());
        return sampledKeys;
    }

    public void rebuildSecondaryIndex(String ksName, String cfName, String... idxNames)
    {
        ColumnFamilyStore.rebuildSecondaryIndex(ksName, cfName, idxNames);
    }

    public void resetLocalSchema() throws IOException
    {
        MigrationManager.resetLocalSchema();
    }

    public void setTraceProbability(double probability)
    {
        this.traceProbability = probability;
    }

    public double getTraceProbability()
    {
        return traceProbability;
    }

    public void disableAutoCompaction(String ks, String... columnFamilies) throws IOException
    {
        for (ColumnFamilyStore cfs : getValidColumnFamilies(true, true, ks, columnFamilies))
        {
            cfs.disableAutoCompaction();
        }
    }

    public void enableAutoCompaction(String ks, String... columnFamilies) throws IOException
    {
        for (ColumnFamilyStore cfs : getValidColumnFamilies(true, true, ks, columnFamilies))
        {
            cfs.enableAutoCompaction();
        }
    }

    /** Returns the name of the cluster */
    public String getClusterName()
    {
        return DatabaseDescriptor.getClusterName();
    }

    /** Returns the cluster partitioner */
    public String getPartitionerName()
    {
        return DatabaseDescriptor.getPartitionerName();
    }

    public int getTombstoneWarnThreshold()
    {
        return DatabaseDescriptor.getTombstoneWarnThreshold();
    }

    public void setTombstoneWarnThreshold(int threshold)
    {
        DatabaseDescriptor.setTombstoneWarnThreshold(threshold);
    }

    public int getTombstoneFailureThreshold()
    {
        return DatabaseDescriptor.getTombstoneFailureThreshold();
    }

    public void setTombstoneFailureThreshold(int threshold)
    {
        DatabaseDescriptor.setTombstoneFailureThreshold(threshold);
    }

    public int getBatchSizeFailureThreshold()
    {
        return DatabaseDescriptor.getBatchSizeFailThresholdInKB();
    }

    public void setBatchSizeFailureThreshold(int threshold)
    {
        DatabaseDescriptor.setBatchSizeFailThresholdInKB(threshold);
    }

    public void setHintedHandoffThrottleInKB(int throttleInKB)
    {
        DatabaseDescriptor.setHintedHandoffThrottleInKB(throttleInKB);
        logger.info(String.format("Updated hinted_handoff_throttle_in_kb to %d", throttleInKB));
    }

}<|MERGE_RESOLUTION|>--- conflicted
+++ resolved
@@ -541,12 +541,7 @@
         if (!MessagingService.instance().isListening())
             MessagingService.instance().listen(FBUtilities.getLocalAddress());
         Gossiper.instance.doShadowRound();
-<<<<<<< HEAD
-        EndpointState epState = Gossiper.instance.getEndpointStateForEndpoint(FBUtilities.getBroadcastAddress());
-        if (epState != null && !Gossiper.instance.isDeadState(epState) && !Gossiper.instance.isGossipOnlyMember(FBUtilities.getBroadcastAddress()))
-=======
         if (!Gossiper.instance.isSafeForBootstrap(FBUtilities.getBroadcastAddress()))
->>>>>>> c2142e65
         {
             throw new RuntimeException(String.format("A node with address %s already exists, cancelling join. " +
                                                      "Use cassandra.replace_address if you want to replace this node.",
