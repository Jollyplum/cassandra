/*
 * Licensed to the Apache Software Foundation (ASF) under one
 * or more contributor license agreements.  See the NOTICE file
 * distributed with this work for additional information
 * regarding copyright ownership.  The ASF licenses this file
 * to you under the Apache License, Version 2.0 (the
 * "License"); you may not use this file except in compliance
 * with the License.  You may obtain a copy of the License at
 *
 *     http://www.apache.org/licenses/LICENSE-2.0
 *
 * Unless required by applicable law or agreed to in writing, software
 * distributed under the License is distributed on an "AS IS" BASIS,
 * WITHOUT WARRANTIES OR CONDITIONS OF ANY KIND, either express or implied.
 * See the License for the specific language governing permissions and
 * limitations under the License.
 */
package org.apache.cassandra.streaming;

import java.io.*;
import java.nio.channels.Channels;
import java.nio.channels.ReadableByteChannel;
import java.util.Collection;
import java.util.UUID;

import com.google.common.base.Throwables;
import org.apache.cassandra.io.sstable.format.SSTableFormat;
import org.apache.cassandra.io.sstable.format.SSTableWriter;
import org.apache.cassandra.io.sstable.format.Version;

import org.slf4j.Logger;
import org.slf4j.LoggerFactory;

import com.ning.compress.lzf.LZFInputStream;

import org.apache.cassandra.config.Schema;
import org.apache.cassandra.db.ColumnFamilyStore;
import org.apache.cassandra.db.DecoratedKey;
import org.apache.cassandra.db.Directories;
import org.apache.cassandra.db.Keyspace;
import org.apache.cassandra.io.sstable.Descriptor;
import org.apache.cassandra.service.StorageService;
import org.apache.cassandra.streaming.messages.FileMessageHeader;
import org.apache.cassandra.utils.ByteBufferUtil;
import org.apache.cassandra.utils.BytesReadTracker;
import org.apache.cassandra.utils.Pair;


/**
 * StreamReader reads from stream and writes to SSTable.
 */
public class StreamReader
{
    private static final Logger logger = LoggerFactory.getLogger(StreamReader.class);
    protected final UUID cfId;
    protected final long estimatedKeys;
    protected final Collection<Pair<Long, Long>> sections;
    protected final StreamSession session;
    protected final Version inputVersion;
    protected final long repairedAt;
    protected final SSTableFormat.Type format;
    protected final int sstableLevel;

    protected Descriptor desc;

    public StreamReader(FileMessageHeader header, StreamSession session)
    {
        this.session = session;
        this.cfId = header.cfId;
        this.estimatedKeys = header.estimatedKeys;
        this.sections = header.sections;
        this.inputVersion = header.format.info.getVersion(header.version);
        this.repairedAt = header.repairedAt;
        this.format = header.format;
        this.sstableLevel = header.sstableLevel;
    }

    /**
     * @param channel where this reads data from
     * @return SSTable transferred
     * @throws IOException if reading the remote sstable fails. Will throw an RTE if local write fails.
     */
    @SuppressWarnings("resource")
    public SSTableWriter read(ReadableByteChannel channel) throws IOException
    {
        logger.debug("reading file from {}, repairedAt = {}, level = {}", session.peer, repairedAt, sstableLevel);
        long totalSize = totalSize();

        Pair<String, String> kscf = Schema.instance.getCF(cfId);
        if (kscf == null)
        {
            // schema was dropped during streaming
            throw new IOException("CF " + cfId + " was dropped during streaming");
        }
        ColumnFamilyStore cfs = Keyspace.open(kscf.left).getColumnFamilyStore(kscf.right);

<<<<<<< HEAD
        SSTableWriter writer = createWriter(cfs, totalSize, repairedAt, format);

=======
>>>>>>> 068614cc
        DataInputStream dis = new DataInputStream(new LZFInputStream(Channels.newInputStream(channel)));
        BytesReadTracker in = new BytesReadTracker(dis);
        SSTableWriter writer = null;
        try
        {
            writer = createWriter(cfs, totalSize, repairedAt);
            while (in.getBytesRead() < totalSize)
            {
                writeRow(writer, in, cfs);

                // TODO move this to BytesReadTracker
                session.progress(desc, ProgressInfo.Direction.IN, in.getBytesRead(), totalSize);
            }
            return writer;
        } catch (Throwable e)
        {
            if (writer != null)
            {
                try
                {
                    writer.abort();
                }
                catch (Throwable e2)
                {
                    // add abort error to original and continue so we can drain unread stream
                    e.addSuppressed(e2);
                }
            }
            drain(dis, in.getBytesRead());
            if (e instanceof IOException)
                throw (IOException) e;
            else
                throw Throwables.propagate(e);
        }
    }

    protected SSTableWriter createWriter(ColumnFamilyStore cfs, long totalSize, long repairedAt, SSTableFormat.Type format) throws IOException
    {
        Directories.DataDirectory localDir = cfs.directories.getWriteableLocation(totalSize);
        if (localDir == null)
            throw new IOException("Insufficient disk space to store " + totalSize + " bytes");
        desc = Descriptor.fromFilename(cfs.getTempSSTablePath(cfs.directories.getLocationForDisk(localDir), format));

        return SSTableWriter.create(desc, estimatedKeys, repairedAt, sstableLevel);
    }

    protected void drain(InputStream dis, long bytesRead) throws IOException
    {
        long toSkip = totalSize() - bytesRead;

        // InputStream.skip can return -1 if dis is inaccessible.
        long skipped = dis.skip(toSkip);
        if (skipped == -1)
            return;

        toSkip = toSkip - skipped;
        while (toSkip > 0)
        {
            skipped = dis.skip(toSkip);
            if (skipped == -1)
                break;
            toSkip = toSkip - skipped;
        }
    }

    protected long totalSize()
    {
        long size = 0;
        for (Pair<Long, Long> section : sections)
            size += section.right - section.left;
        return size;
    }

    protected void writeRow(SSTableWriter writer, DataInput in, ColumnFamilyStore cfs) throws IOException
    {
        DecoratedKey key = StorageService.getPartitioner().decorateKey(ByteBufferUtil.readWithShortLength(in));
        writer.appendFromStream(key, cfs.metadata, in, inputVersion);
        cfs.invalidateCachedRow(key);
    }
}<|MERGE_RESOLUTION|>--- conflicted
+++ resolved
@@ -94,17 +94,12 @@
         }
         ColumnFamilyStore cfs = Keyspace.open(kscf.left).getColumnFamilyStore(kscf.right);
 
-<<<<<<< HEAD
-        SSTableWriter writer = createWriter(cfs, totalSize, repairedAt, format);
-
-=======
->>>>>>> 068614cc
         DataInputStream dis = new DataInputStream(new LZFInputStream(Channels.newInputStream(channel)));
         BytesReadTracker in = new BytesReadTracker(dis);
         SSTableWriter writer = null;
         try
         {
-            writer = createWriter(cfs, totalSize, repairedAt);
+            writer = createWriter(cfs, totalSize, repairedAt, format);
             while (in.getBytesRead() < totalSize)
             {
                 writeRow(writer, in, cfs);
