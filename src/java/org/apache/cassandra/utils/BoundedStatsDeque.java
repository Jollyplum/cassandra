/*
 * Licensed to the Apache Software Foundation (ASF) under one
 * or more contributor license agreements.  See the NOTICE file
 * distributed with this work for additional information
 * regarding copyright ownership.  The ASF licenses this file
 * to you under the Apache License, Version 2.0 (the
 * "License"); you may not use this file except in compliance
 * with the License.  You may obtain a copy of the License at
 *
 *     http://www.apache.org/licenses/LICENSE-2.0
 *
 * Unless required by applicable law or agreed to in writing, software
 * distributed under the License is distributed on an "AS IS" BASIS,
 * WITHOUT WARRANTIES OR CONDITIONS OF ANY KIND, either express or implied.
 * See the License for the specific language governing permissions and
 * limitations under the License.
 */
package org.apache.cassandra.utils;

import java.util.Iterator;
import java.util.NoSuchElementException;
import java.util.concurrent.LinkedBlockingDeque;

/**
<<<<<<< HEAD
 * threadsafe bounded deque with statistical functions
=======
 * bounded threadsafe deque
>>>>>>> 073038c8
 */
public class BoundedStatsDeque implements Iterable<Double>
{
    protected final LinkedBlockingDeque<Double> deque;

    public BoundedStatsDeque(int size)
    {
        deque = new LinkedBlockingDeque<Double>(size);
    }

    public Iterator<Double> iterator()
    {
        return deque.iterator();
    }

    public int size()
    {
        return deque.size();
    }

    public void clear()
    {
        deque.clear();
    }

    public void add(double i)
    {
        if (!deque.offer(i))
        {
            try
            {
                deque.remove();
            }
            catch (NoSuchElementException e)
            {
                // oops, clear() beat us to it
            }
            deque.offer(i);
        }
<<<<<<< HEAD
    }

    public double sum()
    {
        double sum = 0d;
        for (Double interval : deque)
        {
            sum += interval;
        }
        return sum;
    }

    public double mean()
    {
        return size() > 0 ? sum() / size() : 0;
=======
>>>>>>> 073038c8
    }
}<|MERGE_RESOLUTION|>--- conflicted
+++ resolved
@@ -22,11 +22,7 @@
 import java.util.concurrent.LinkedBlockingDeque;
 
 /**
-<<<<<<< HEAD
- * threadsafe bounded deque with statistical functions
-=======
  * bounded threadsafe deque
->>>>>>> 073038c8
  */
 public class BoundedStatsDeque implements Iterable<Double>
 {
@@ -66,7 +62,6 @@
             }
             deque.offer(i);
         }
-<<<<<<< HEAD
     }
 
     public double sum()
@@ -82,7 +77,5 @@
     public double mean()
     {
         return size() > 0 ? sum() / size() : 0;
-=======
->>>>>>> 073038c8
     }
 }