--- conflicted
+++ resolved
@@ -185,14 +185,8 @@
                 }
                 else
                 {
-<<<<<<< HEAD
-                    // if not found, we still need to apply the update function
-                    key = updateFunction.apply(key);
-                    addNewKey(key); // handles splitting parent if necessary via ensureRoom
-=======
                     // if not found, we need to apply updateFunction still, which is handled in addNewKey
                     addNewKey(key);
->>>>>>> 986a1a76
                 }
 
                 // done, so return null
@@ -326,7 +320,7 @@
     void addNewKey(Object key)
     {
         ensureRoom(buildKeyPosition + 1);
-        buildKeys[buildKeyPosition++] = key;
+        buildKeys[buildKeyPosition++] = updateFunction.apply(key);
     }
 
     // copies children from copyf to the builder, up to the provided index in copyf (exclusive)
