--- conflicted
+++ resolved
@@ -352,33 +352,7 @@
     }
 
     @Test
-<<<<<<< HEAD
     public void testDurationsTable() throws Throwable
-=======
-    public void testCreateMvWithTTL() throws Throwable
-    {
-        createTable("CREATE TABLE %s (" +
-                    "k int PRIMARY KEY, " +
-                    "c int, " +
-                    "val int) WITH default_time_to_live = 60");
-
-        execute("USE " + keyspace());
-        executeNet(protocolVersion, "USE " + keyspace());
-
-        // Must NOT include "default_time_to_live" for Materialized View creation
-        try
-        {
-            createView("mv_ttl1", "CREATE MATERIALIZED VIEW %s AS SELECT * FROM %%s WHERE k IS NOT NULL AND c IS NOT NULL PRIMARY KEY (k,c) WITH default_time_to_live = 30");
-            Assert.fail("Should fail if TTL is provided for materialized view");
-        }
-        catch (Exception e)
-        {
-        }
-    }
-
-    @Test
-    public void testAlterMvWithTTL() throws Throwable
->>>>>>> 1b36740e
     {
         createTable("CREATE TABLE %s (" +
                     "k int PRIMARY KEY, " +
