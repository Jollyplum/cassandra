/*
 *
 * Licensed to the Apache Software Foundation (ASF) under one
 * or more contributor license agreements.  See the NOTICE file
 * distributed with this work for additional information
 * regarding copyright ownership.  The ASF licenses this file
 * to you under the Apache License, Version 2.0 (the
 * "License"); you may not use this file except in compliance
 * with the License.  You may obtain a copy of the License at
 *
 *   http://www.apache.org/licenses/LICENSE-2.0
 *
 * Unless required by applicable law or agreed to in writing,
 * software distributed under the License is distributed on an
 * "AS IS" BASIS, WITHOUT WARRANTIES OR CONDITIONS OF ANY
 * KIND, either express or implied.  See the License for the
 * specific language governing permissions and limitations
 * under the License.
 *
 */
package org.apache.cassandra.db;

import java.util.*;
import org.junit.Test;

import static org.junit.Assert.*;

<<<<<<< HEAD
=======
import com.google.common.base.Functions;
import com.google.common.collect.Sets;

>>>>>>> cc5fb19e
import org.apache.cassandra.SchemaLoader;
import org.apache.cassandra.config.CFMetaData;
import org.apache.cassandra.config.Schema;
import org.apache.cassandra.utils.BatchRemoveIterator;
import org.apache.cassandra.utils.ByteBufferUtil;
import org.apache.cassandra.db.composites.*;
import org.apache.cassandra.db.filter.ColumnSlice;
import org.apache.cassandra.db.marshal.Int32Type;

public class ArrayBackedSortedColumnsTest extends SchemaLoader
{
    @Test
    public void testAdd()
    {
        testAddInternal(false);
        testAddInternal(true);
    }

    private CFMetaData metadata()
    {
        return Schema.instance.getCFMetaData("Keyspace1", "Standard1");
    }

    private void testAddInternal(boolean reversed)
    {
        CellNameType type = new SimpleDenseCellNameType(Int32Type.instance);
        ColumnFamily map = ArrayBackedSortedColumns.factory.create(metadata(), reversed);
        int[] values = new int[]{ 1, 2, 2, 3 };

        for (int i = 0; i < values.length; ++i)
            map.addColumn(new BufferCell(type.makeCellName(values[reversed ? values.length - 1 - i : i])));

        Iterator<Cell> iter = map.iterator();
        assertEquals("1st column", 1, iter.next().name().toByteBuffer().getInt(0));
        assertEquals("2nd column", 2, iter.next().name().toByteBuffer().getInt(0));
        assertEquals("3rd column", 3, iter.next().name().toByteBuffer().getInt(0));
    }

    @Test
    public void testOutOfOrder()
    {
        testAddOutOfOrder(false);
        testAddOutOfOrder(false);
    }

    private void testAddOutOfOrder(boolean reversed)
    {
        CellNameType type = new SimpleDenseCellNameType(Int32Type.instance);
        ColumnFamily cells = ArrayBackedSortedColumns.factory.create(metadata(), reversed);

        int[] values = new int[]{ 1, 2, 1, 3, 4, 4, 5, 5, 1, 2, 6, 6, 6, 1, 2, 3 };
        for (int i = 0; i < values.length; ++i)
            cells.addColumn(new BufferCell(type.makeCellName(values[reversed ? values.length - 1 - i : i])));

        assertEquals(6, cells.getColumnCount());

        Iterator<Cell> iter = cells.iterator();
        assertEquals(1, iter.next().name().toByteBuffer().getInt(0));
        assertEquals(2, iter.next().name().toByteBuffer().getInt(0));
        assertEquals(3, iter.next().name().toByteBuffer().getInt(0));
        assertEquals(4, iter.next().name().toByteBuffer().getInt(0));
        assertEquals(5, iter.next().name().toByteBuffer().getInt(0));
        assertEquals(6, iter.next().name().toByteBuffer().getInt(0));

        // Add more values
        values = new int[]{ 11, 15, 12, 12, 12, 16, 10, 8, 8, 7, 4, 4, 5 };
        for (int i = 0; i < values.length; ++i)
            cells.addColumn(new BufferCell(type.makeCellName(values[reversed ? values.length - 1 - i : i])));

        assertEquals(13, cells.getColumnCount());

        iter = cells.reverseIterator();
        assertEquals(16, iter.next().name().toByteBuffer().getInt(0));
        assertEquals(15, iter.next().name().toByteBuffer().getInt(0));
        assertEquals(12, iter.next().name().toByteBuffer().getInt(0));
        assertEquals(11, iter.next().name().toByteBuffer().getInt(0));
        assertEquals(10, iter.next().name().toByteBuffer().getInt(0));
        assertEquals(8,  iter.next().name().toByteBuffer().getInt(0));
        assertEquals(7, iter.next().name().toByteBuffer().getInt(0));
        assertEquals(6, iter.next().name().toByteBuffer().getInt(0));
        assertEquals(5, iter.next().name().toByteBuffer().getInt(0));
        assertEquals(4, iter.next().name().toByteBuffer().getInt(0));
        assertEquals(3, iter.next().name().toByteBuffer().getInt(0));
        assertEquals(2, iter.next().name().toByteBuffer().getInt(0));
        assertEquals(1, iter.next().name().toByteBuffer().getInt(0));
    }

    @Test
    public void testGetColumn()
    {
        testGetColumnInternal(true);
        testGetColumnInternal(false);
    }

    private void testGetColumnInternal(boolean reversed)
    {
        CellNameType type = new SimpleDenseCellNameType(Int32Type.instance);
        ColumnFamily cells = ArrayBackedSortedColumns.factory.create(metadata(), reversed);

        int[] values = new int[]{ -1, 20, 44, 55, 27, 27, 17, 1, 9, 89, 33, 44, 0, 9 };
        for (int i = 0; i < values.length; ++i)
            cells.addColumn(new BufferCell(type.makeCellName(values[reversed ? values.length - 1 - i : i])));

        for (int i : values)
            assertEquals(i, cells.getColumn(type.makeCellName(i)).name().toByteBuffer().getInt(0));
    }

    @Test
    public void testAddAll()
    {
        testAddAllInternal(false);
        testAddAllInternal(true);
    }

    private void testAddAllInternal(boolean reversed)
    {
        CellNameType type = new SimpleDenseCellNameType(Int32Type.instance);
        ColumnFamily map = ArrayBackedSortedColumns.factory.create(metadata(), reversed);
        ColumnFamily map2 = ArrayBackedSortedColumns.factory.create(metadata(), reversed);

        int[] values1 = new int[]{ 1, 3, 5, 6 };
        int[] values2 = new int[]{ 2, 4, 5, 6 };

        for (int i = 0; i < values1.length; ++i)
            map.addColumn(new BufferCell(type.makeCellName(values1[reversed ? values1.length - 1 - i : i])));

        for (int i = 0; i < values2.length; ++i)
            map2.addColumn(new BufferCell(type.makeCellName(values2[reversed ? values2.length - 1 - i : i])));

        map2.addAll(map);

        Iterator<Cell> iter = map2.iterator();
        assertEquals("1st column", 1, iter.next().name().toByteBuffer().getInt(0));
        assertEquals("2nd column", 2, iter.next().name().toByteBuffer().getInt(0));
        assertEquals("3rd column", 3, iter.next().name().toByteBuffer().getInt(0));
        assertEquals("4st column", 4, iter.next().name().toByteBuffer().getInt(0));
        assertEquals("5st column", 5, iter.next().name().toByteBuffer().getInt(0));
        assertEquals("6st column", 6, iter.next().name().toByteBuffer().getInt(0));
    }

    @Test
    public void testGetCollection()
    {
        testGetCollectionInternal(false);
        testGetCollectionInternal(true);
    }

    private void testGetCollectionInternal(boolean reversed)
    {
        CellNameType type = new SimpleDenseCellNameType(Int32Type.instance);
        ColumnFamily map = ArrayBackedSortedColumns.factory.create(metadata(), reversed);
        int[] values = new int[]{ 1, 2, 3, 5, 9 };

        List<Cell> sorted = new ArrayList<>();
        for (int v : values)
            sorted.add(new BufferCell(type.makeCellName(v)));
        List<Cell> reverseSorted = new ArrayList<>(sorted);
        Collections.reverse(reverseSorted);

        for (int i = 0; i < values.length; ++i)
            map.addColumn(new BufferCell(type.makeCellName(values[reversed ? values.length - 1 - i : i])));

        assertSame(sorted, map.getSortedColumns());
        assertSame(reverseSorted, map.getReverseSortedColumns());
    }

    @Test
    public void testIterator()
    {
        testIteratorInternal(false);
        //testIteratorInternal(true);
    }

    private void testIteratorInternal(boolean reversed)
    {
        CellNameType type = new SimpleDenseCellNameType(Int32Type.instance);
        ColumnFamily map = ArrayBackedSortedColumns.factory.create(metadata(), reversed);

        int[] values = new int[]{ 1, 2, 3, 5, 9 };

        for (int i = 0; i < values.length; ++i)
            map.addColumn(new BufferCell(type.makeCellName(values[reversed ? values.length - 1 - i : i])));

        assertSame(new int[]{ 3, 2, 1 }, map.reverseIterator(new ColumnSlice[]{ new ColumnSlice(type.make(3), Composites.EMPTY) }));
        assertSame(new int[]{ 3, 2, 1 }, map.reverseIterator(new ColumnSlice[]{ new ColumnSlice(type.make(4), Composites.EMPTY) }));

        assertSame(map.iterator(), map.iterator(ColumnSlice.ALL_COLUMNS_ARRAY));
    }

    private <T> void assertSame(Iterable<T> c1, Iterable<T> c2)
    {
        assertSame(c1.iterator(), c2.iterator());
    }

    private <T> void assertSame(Iterator<T> iter1, Iterator<T> iter2)
    {
        while (iter1.hasNext() && iter2.hasNext())
            assertEquals(iter1.next(), iter2.next());
        if (iter1.hasNext() || iter2.hasNext())
            fail("The collection don't have the same size");
    }

    private void assertSame(int[] names, Iterator<Cell> iter)
    {
        for (int name : names)
        {
            assert iter.hasNext() : "Expected " + name + " but no more result";
            int value = ByteBufferUtil.toInt(iter.next().name().toByteBuffer());
            assert name == value : "Expected " + name + " but got " + value;
        }
    }

    @Test
    public void testRemove()
    {
        testRemoveInternal(false);
        testRemoveInternal(true);
    }

    private void testRemoveInternal(boolean reversed)
    {
        CellNameType type = new SimpleDenseCellNameType(Int32Type.instance);
        ColumnFamily map = ArrayBackedSortedColumns.factory.create(metadata(), reversed);

        int[] values = new int[]{ 1, 2, 2, 3 };

        for (int i = 0; i < values.length; ++i)
            map.addColumn(new BufferCell(type.makeCellName(values[reversed ? values.length - 1 - i : i])));

        Iterator<Cell> iter = map.getReverseSortedColumns().iterator();
        assertTrue(iter.hasNext());
        iter.next();
        iter.remove();
        assertTrue(iter.hasNext());
        iter.next();
        iter.remove();
        assertTrue(iter.hasNext());
        iter.next();
        iter.remove();
        assertTrue(!iter.hasNext());
    }

    @Test(expected = IllegalStateException.class)
    public void testBatchRemoveTwice()
    {
        ColumnFamily map = ArrayBackedSortedColumns.factory.create(metadata(), false);
        map.addColumn(new Column(ByteBufferUtil.bytes(1)), HeapAllocator.instance);
        map.addColumn(new Column(ByteBufferUtil.bytes(2)), HeapAllocator.instance);

        BatchRemoveIterator<Column> batchIter = map.batchRemoveIterator();
        batchIter.next();
        batchIter.remove();
        batchIter.remove();
    }

    @Test(expected = IllegalStateException.class)
    public void testBatchCommitTwice()
    {
        ColumnFamily map = ArrayBackedSortedColumns.factory.create(metadata(), false);
        map.addColumn(new Column(ByteBufferUtil.bytes(1)), HeapAllocator.instance);
        map.addColumn(new Column(ByteBufferUtil.bytes(2)), HeapAllocator.instance);

        BatchRemoveIterator<Column> batchIter = map.batchRemoveIterator();
        batchIter.next();
        batchIter.remove();
        batchIter.commit();
        batchIter.commit();
    }

    @Test
    public void testBatchRemove()
    {
        testBatchRemoveInternal(false);
        testBatchRemoveInternal(true);
    }

    public void testBatchRemoveInternal(boolean reversed)
    {
        ColumnFamily map = ArrayBackedSortedColumns.factory.create(metadata(), reversed);
        int[] values = new int[]{ 1, 2, 3, 5 };

        for (int i = 0; i < values.length; ++i)
            map.addColumn(new Column(ByteBufferUtil.bytes(values[reversed ? values.length - 1 - i : i])), HeapAllocator.instance);

        BatchRemoveIterator<Column> batchIter = map.batchRemoveIterator();
        batchIter.next();
        batchIter.remove();
        batchIter.next();
        batchIter.remove();

        assertEquals("1st column before commit", 1, map.iterator().next().name().getInt(0));

        batchIter.commit();

        assertEquals("1st column after commit", 3, map.iterator().next().name().getInt(0));
    }

    @Test
    public void testBatchRemoveCopy()
    {
        // Test delete some random columns and check the result
        ColumnFamily map = ArrayBackedSortedColumns.factory.create(metadata(), false);
        int n = 127;
        int[] values = new int[n];
        for (int i = 0; i < n; i++) values[i] = i;
        Set<Integer> toRemove = Sets.newHashSet(3, 12, 13, 15, 58, 103, 112);

        for (int value : values)
            map.addColumn(new Column(ByteBufferUtil.bytes(value)), HeapAllocator.instance);

        BatchRemoveIterator<Column> batchIter = map.batchRemoveIterator();
        while (batchIter.hasNext())
            if (toRemove.contains(batchIter.next().name().getInt(0)))
                batchIter.remove();

        batchIter.commit();

        int expected = 0;

        while (toRemove.contains(expected))
            expected++;

        for (Column column : map)
        {
            assertEquals(expected, column.name().getInt(0));
            expected++;
            while (toRemove.contains(expected))
                expected++;
        }

        assertEquals(expected, n);
    }
}<|MERGE_RESOLUTION|>--- conflicted
+++ resolved
@@ -25,20 +25,16 @@
 
 import static org.junit.Assert.*;
 
-<<<<<<< HEAD
-=======
-import com.google.common.base.Functions;
 import com.google.common.collect.Sets;
 
->>>>>>> cc5fb19e
 import org.apache.cassandra.SchemaLoader;
 import org.apache.cassandra.config.CFMetaData;
 import org.apache.cassandra.config.Schema;
-import org.apache.cassandra.utils.BatchRemoveIterator;
-import org.apache.cassandra.utils.ByteBufferUtil;
 import org.apache.cassandra.db.composites.*;
 import org.apache.cassandra.db.filter.ColumnSlice;
 import org.apache.cassandra.db.marshal.Int32Type;
+import org.apache.cassandra.utils.BatchRemoveIterator;
+import org.apache.cassandra.utils.ByteBufferUtil;
 
 public class ArrayBackedSortedColumnsTest extends SchemaLoader
 {
@@ -276,11 +272,12 @@
     @Test(expected = IllegalStateException.class)
     public void testBatchRemoveTwice()
     {
+        CellNameType type = new SimpleDenseCellNameType(Int32Type.instance);
         ColumnFamily map = ArrayBackedSortedColumns.factory.create(metadata(), false);
-        map.addColumn(new Column(ByteBufferUtil.bytes(1)), HeapAllocator.instance);
-        map.addColumn(new Column(ByteBufferUtil.bytes(2)), HeapAllocator.instance);
-
-        BatchRemoveIterator<Column> batchIter = map.batchRemoveIterator();
+        map.addColumn(new BufferCell(type.makeCellName(1)));
+        map.addColumn(new BufferCell(type.makeCellName(2)));
+
+        BatchRemoveIterator<Cell> batchIter = map.batchRemoveIterator();
         batchIter.next();
         batchIter.remove();
         batchIter.remove();
@@ -289,11 +286,12 @@
     @Test(expected = IllegalStateException.class)
     public void testBatchCommitTwice()
     {
+        CellNameType type = new SimpleDenseCellNameType(Int32Type.instance);
         ColumnFamily map = ArrayBackedSortedColumns.factory.create(metadata(), false);
-        map.addColumn(new Column(ByteBufferUtil.bytes(1)), HeapAllocator.instance);
-        map.addColumn(new Column(ByteBufferUtil.bytes(2)), HeapAllocator.instance);
-
-        BatchRemoveIterator<Column> batchIter = map.batchRemoveIterator();
+        map.addColumn(new BufferCell(type.makeCellName(1)));
+        map.addColumn(new BufferCell(type.makeCellName(2)));
+
+        BatchRemoveIterator<Cell> batchIter = map.batchRemoveIterator();
         batchIter.next();
         batchIter.remove();
         batchIter.commit();
@@ -309,58 +307,59 @@
 
     public void testBatchRemoveInternal(boolean reversed)
     {
+        CellNameType type = new SimpleDenseCellNameType(Int32Type.instance);
         ColumnFamily map = ArrayBackedSortedColumns.factory.create(metadata(), reversed);
         int[] values = new int[]{ 1, 2, 3, 5 };
 
         for (int i = 0; i < values.length; ++i)
-            map.addColumn(new Column(ByteBufferUtil.bytes(values[reversed ? values.length - 1 - i : i])), HeapAllocator.instance);
-
-        BatchRemoveIterator<Column> batchIter = map.batchRemoveIterator();
+            map.addColumn(new BufferCell(type.makeCellName(values[reversed ? values.length - 1 - i : i])));
+
+        BatchRemoveIterator<Cell> batchIter = map.batchRemoveIterator();
         batchIter.next();
         batchIter.remove();
         batchIter.next();
         batchIter.remove();
 
-        assertEquals("1st column before commit", 1, map.iterator().next().name().getInt(0));
+        assertEquals("1st column before commit", 1, map.iterator().next().name().toByteBuffer().getInt(0));
 
         batchIter.commit();
 
-        assertEquals("1st column after commit", 3, map.iterator().next().name().getInt(0));
+        assertEquals("1st column after commit", 3, map.iterator().next().name().toByteBuffer().getInt(0));
     }
 
     @Test
     public void testBatchRemoveCopy()
     {
         // Test delete some random columns and check the result
+        CellNameType type = new SimpleDenseCellNameType(Int32Type.instance);
         ColumnFamily map = ArrayBackedSortedColumns.factory.create(metadata(), false);
         int n = 127;
         int[] values = new int[n];
-        for (int i = 0; i < n; i++) values[i] = i;
+        for (int i = 0; i < n; i++)
+            values[i] = i;
         Set<Integer> toRemove = Sets.newHashSet(3, 12, 13, 15, 58, 103, 112);
 
         for (int value : values)
-            map.addColumn(new Column(ByteBufferUtil.bytes(value)), HeapAllocator.instance);
-
-        BatchRemoveIterator<Column> batchIter = map.batchRemoveIterator();
+            map.addColumn(new BufferCell(type.makeCellName(value)));
+
+        BatchRemoveIterator<Cell> batchIter = map.batchRemoveIterator();
         while (batchIter.hasNext())
-            if (toRemove.contains(batchIter.next().name().getInt(0)))
+            if (toRemove.contains(batchIter.next().name().toByteBuffer().getInt(0)))
                 batchIter.remove();
 
         batchIter.commit();
 
         int expected = 0;
-
         while (toRemove.contains(expected))
             expected++;
 
-        for (Column column : map)
+        for (Cell column : map)
         {
-            assertEquals(expected, column.name().getInt(0));
+            assertEquals(expected, column.name().toByteBuffer().getInt(0));
             expected++;
             while (toRemove.contains(expected))
                 expected++;
         }
-
         assertEquals(expected, n);
     }
 }