/*
 * Licensed to the Apache Software Foundation (ASF) under one
 * or more contributor license agreements.  See the NOTICE file
 * distributed with this work for additional information
 * regarding copyright ownership.  The ASF licenses this file
 * to you under the Apache License, Version 2.0 (the
 * "License"); you may not use this file except in compliance
 * with the License.  You may obtain a copy of the License at
 *
 *     http://www.apache.org/licenses/LICENSE-2.0
 *
 * Unless required by applicable law or agreed to in writing, software
 * distributed under the License is distributed on an "AS IS" BASIS,
 * WITHOUT WARRANTIES OR CONDITIONS OF ANY KIND, either express or implied.
 * See the License for the specific language governing permissions and
 * limitations under the License.
 */

package org.apache.cassandra.repair;

import java.net.InetAddress;
import java.util.Arrays;
import java.util.HashSet;
import java.util.Set;
import java.util.UUID;

import org.junit.BeforeClass;
import org.junit.Test;
import org.apache.cassandra.SchemaLoader;
import org.apache.cassandra.db.ColumnFamilyStore;
import org.apache.cassandra.db.Keyspace;
import org.apache.cassandra.dht.IPartitioner;
import org.apache.cassandra.dht.Murmur3Partitioner;
import org.apache.cassandra.dht.Range;
import org.apache.cassandra.dht.Token;
import org.apache.cassandra.schema.KeyspaceParams;
import org.apache.cassandra.service.ActiveRepairService;
import org.apache.cassandra.utils.FBUtilities;
import org.apache.cassandra.utils.MerkleTree;
import org.apache.cassandra.utils.MerkleTrees;

import static org.junit.Assert.assertEquals;

public class LocalSyncTaskTest extends SchemaLoader
{
    private static final IPartitioner partirioner = Murmur3Partitioner.instance;
    public static final String KEYSPACE1 = "DifferencerTest";
    public static final String CF_STANDARD = "Standard1";

    @BeforeClass
    public static void defineSchema() throws Exception
    {
        SchemaLoader.prepareServer();
        SchemaLoader.createKeyspace(KEYSPACE1,
                                    KeyspaceParams.simple(1),
                                    SchemaLoader.standardCFMD(KEYSPACE1, CF_STANDARD));
    }

    /**
     * When there is no difference between two, LocalSyncTask should return stats with 0 difference.
     */
    @Test
    public void testNoDifference() throws Throwable
    {
        final InetAddress ep1 = InetAddress.getByName("127.0.0.1");
        final InetAddress ep2 = InetAddress.getByName("127.0.0.1");

        Range<Token> range = new Range<>(partirioner.getMinimumToken(), partirioner.getRandomToken());
        RepairJobDesc desc = new RepairJobDesc(UUID.randomUUID(), UUID.randomUUID(), KEYSPACE1, "Standard1", Arrays.asList(range));

        MerkleTrees tree1 = createInitialTree(desc);

        MerkleTrees tree2 = createInitialTree(desc);

        // difference the trees
        // note: we reuse the same endpoint which is bogus in theory but fine here
        TreeResponse r1 = new TreeResponse(ep1, tree1);
        TreeResponse r2 = new TreeResponse(ep2, tree2);
        LocalSyncTask task = new LocalSyncTask(desc, r1, r2, ActiveRepairService.UNREPAIRED_SSTABLE);
        task.run();

        assertEquals(0, task.get().numberOfDifferences);
    }

    @Test
    public void testDifference() throws Throwable
    {
        Range<Token> range = new Range<>(partirioner.getMinimumToken(), partirioner.getRandomToken());
        UUID parentRepairSession = UUID.randomUUID();
        Keyspace keyspace = Keyspace.open(KEYSPACE1);
        ColumnFamilyStore cfs = keyspace.getColumnFamilyStore("Standard1");

<<<<<<< HEAD
        ActiveRepairService.instance.registerParentRepairSession(parentRepairSession, Arrays.asList(cfs), Arrays.asList(range), false, System.currentTimeMillis(), false);

        RepairJobDesc desc = new RepairJobDesc(parentRepairSession, UUID.randomUUID(), KEYSPACE1, "Standard1", Arrays.asList(range));
=======
        ActiveRepairService.instance.registerParentRepairSession(parentRepairSession, FBUtilities.getBroadcastAddress(), Arrays.asList(cfs), Arrays.asList(range), false, false);
>>>>>>> 118bea59

        MerkleTrees tree1 = createInitialTree(desc);

        MerkleTrees tree2 = createInitialTree(desc);

        // change a range in one of the trees
        Token token = partirioner.midpoint(range.left, range.right);
        tree1.invalidate(token);
        MerkleTree.TreeRange changed = tree1.get(token);
        changed.hash("non-empty hash!".getBytes());

        Set<Range<Token>> interesting = new HashSet<>();
        interesting.add(changed);

        // difference the trees
        // note: we reuse the same endpoint which is bogus in theory but fine here
        TreeResponse r1 = new TreeResponse(InetAddress.getByName("127.0.0.1"), tree1);
        TreeResponse r2 = new TreeResponse(InetAddress.getByName("127.0.0.2"), tree2);
        LocalSyncTask task = new LocalSyncTask(desc, r1, r2, ActiveRepairService.UNREPAIRED_SSTABLE);
        task.run();

        // ensure that the changed range was recorded
        assertEquals("Wrong differing ranges", interesting.size(), task.getCurrentStat().numberOfDifferences);
    }

    private MerkleTrees createInitialTree(RepairJobDesc desc)
    {
        MerkleTrees tree = new MerkleTrees(partirioner);
        tree.addMerkleTrees((int) Math.pow(2, 15), desc.ranges);
        tree.init();
        for (MerkleTree.TreeRange r : tree.invalids())
        {
            r.ensureHashInitialised();
        }
        return tree;
    }
}<|MERGE_RESOLUTION|>--- conflicted
+++ resolved
@@ -90,13 +90,9 @@
         Keyspace keyspace = Keyspace.open(KEYSPACE1);
         ColumnFamilyStore cfs = keyspace.getColumnFamilyStore("Standard1");
 
-<<<<<<< HEAD
-        ActiveRepairService.instance.registerParentRepairSession(parentRepairSession, Arrays.asList(cfs), Arrays.asList(range), false, System.currentTimeMillis(), false);
+        ActiveRepairService.instance.registerParentRepairSession(parentRepairSession,  FBUtilities.getBroadcastAddress(), Arrays.asList(cfs), Arrays.asList(range), false, System.currentTimeMillis(), false);
 
         RepairJobDesc desc = new RepairJobDesc(parentRepairSession, UUID.randomUUID(), KEYSPACE1, "Standard1", Arrays.asList(range));
-=======
-        ActiveRepairService.instance.registerParentRepairSession(parentRepairSession, FBUtilities.getBroadcastAddress(), Arrays.asList(cfs), Arrays.asList(range), false, false);
->>>>>>> 118bea59
 
         MerkleTrees tree1 = createInitialTree(desc);
 
